{
	images = []
	strings = [
		{
			fr = "<racine>"
			en = "<root>"
		}
		{
			hash = "315259d58df4971e"
			en = "File"
			fr = "Fichier"
			it = "File"
		}
		{
			hash = "3cd9abbe69023cf5"
			en = "Create"
			fr = "Cr\xc3\xa9er"
			it = "Creare"
		}
		{
			hash = "cba02097bd28edff"
			en = "Open"
			fr = "Ouvrir"
		}
		{
			hash = "2db70e0343e151ce"
			en = "\xee\xa1\xb9 Exit"
			fr = "\xee\xa1\xb9 Quitter"
			it = "\xee\xa1\xb9 Uscire"
		}
		{
			hash = "e85cb85742aca2c7"
			en = "Language"
			fr = "Langue"
		}
		{
			hash = "270e253161ae0ca9"
			en = "EOD API Key"
			fr = "Cl\xc3\xa9 API EOD"
			it = "Chiave API EOD"
		}
		{
			hash = "c8e0c8e596234111"
			en = "i.e. USD"
			fr = "soit USD"
		}
		{
			hash = "4a88a66f5d6db835"
			en = "i.e. USD%s is %.2lf $"
			fr = "USD%s vaut %.2lf $"
		}
		{
			hash = "1af16e15bd83b48c"
			en = "Preferred Dividends %"
			fr = "Taux de rendement souhait\xc3\xa9 (%)"
			it = "Dividendi privilegiati %"
		}
		{
			hash = "3db8b69ff90df38c"
			en = "Show logo banners"
			fr = "Afficher les banni\xc3\xa8res"
			it = "Mostra banner con logo"
		}
		{
			hash = "c29864d9b8d44011"
			en = "Font scaling"
			fr = "Taille de la police de caract\xc3\xa8res"
		}
		{
			hash = "86f60888f62f3e63"
			en = "Frame Throttling"
			fr = "Limitation des images par seconde"
		}
		{
			hash = "40c96ee67e70b275"
			en = "%d milliseconds"
			fr = "%d millisecondes"
		}
		{
			hash = "7c3a4fd11ab3bba7"
			en = "Time to wait before rendering another frame (ms).\nThe higher the number, less resources are used, therefore more battery time!"
			fr = "Temps d'attente avant de rafra\xc3\xaechir l'\xc3\xa9cran (ms).\nPlus le nombre est \xc3\xa9lev\xc3\xa9, moins de ressources sont utilis\xc3\xa9es, donc plus d'autonomie !"
		}
		{
			hash = "7acd7163c9e895ef"
			en = "Symbols"
			fr = "Symboles"
		}
		{
			hash = "e34fb7bc1ab67af5"
			en = "Indexes"
			fr = "Indices"
		}
		{
			hash = "b0387866bf2040ee"
			en = "IPOs"
			fr = "IPO"
		}
		{
			hash = "f3bd23add0cfa5cb"
			en = "TO Symbols"
			fr = "Symboles TO"
		}
		{
			hash = "2f82ed49ee0686d8"
			en = "CVE Symbols"
			fr = "Symboles V (TO)"
		}
		{
			hash = "3dacf030a2e757b2"
			en = "NEO Symbols"
			fr = "Symboles NEO"
		}
		{
			hash = "426a2b4a41ec2995"
			en = "US Symbols"
			fr = "Symboles US"
		}
		{
			en = "\xef\x80\xaf Search ##Search"
			fr = "\xef\x80\xaf Rechercher ##Search"
		}
		{
			hash = "fc1683103971e92e"
			en = "Add Entry"
			fr = "Ajouter"
		}
		{
			hash = "40261f2015b16d6a"
			en = "Show Extra Charts"
			fr = "Afficher les graphiques suppl\xc3\xa9mentaires"
		}
		{
			hash = "c893566fe75c5978"
			en = "Delete"
			fr = "Supprimer"
		}
		{
			hash = "74f7620f89c1cce1"
			en = "Update"
			fr = "Actualiser"
		}
		{
			hash = "d1ef06780ef49011"
			en = "Close"
			fr = "Fermer"
		}
		{
			hash = "5cf2a32132e1f637"
			en = "Limits"
			fr = "Limites"
		}
		{
			hash = "9322d0fcabd9e3ae"
			en = "Extra Charts"
			fr = "Graphiques suppl\xc3\xa9mentaires"
		}
		{
			hash = "7cac35efd47d5817"
			en = "Invert Time"
			fr = "Inverser temps"
		}
		{
			hash = "711104e142ec1249"
			en = "History"
			fr = "Historique"
		}
		{
			hash = "8e063595fb0ed8cd"
			en = "Target %"
			fr = "Cible %"
		}
		{
			hash = "cd70a4bfc875a8f7"
			en = "Currency"
			fr = "Devise"
		}
		{
			hash = "475bad5102c30808"
			en = "Fund"
			fr = "Fonds"
		}
		{
			hash = "4b0d1fd532e28b2c"
			en = "Search"
			fr = "Rechercher"
		}
		{
			hash = "43666ee604354304"
			en = "Last Day"
			fr = "Dernier jour"
		}
		{
			hash = "939f9f77732b5991"
			en = "This software is provided 'as-is', without any express or implied warranty. In no event will the authors be held liable for any damages arising from the use of this software."
			fr = "Ce logiciel est fourni 'tel quel', sans aucune garantie explicite ou implicite. En aucun cas les auteurs ne pourront \xc3\xaatre tenus responsables de tout dommage direct ou indirect, quel qu'il soit, r\xc3\xa9sultant de l'utilisation de ce logiciel."
		}
		{
			hash = "bb8a54cdfd4df0ff"
			en = "This software uses the following third-party libraries:"
			fr = "Ce logiciel utilise les biblioth\xc3\xa8ques suivantes:"
		}
		{
			hash = "1073dbbcd4594f61"
			en = "Modules"
			fr = "Modules"
		}
		{
			hash = "58aa8ad1c1165789"
			en = "Windows"
			fr = "Fen\xc3\xaatre"
		}
		{
			hash = "5500876517d161e7"
			en = "Help"
			fr = "Aide"
		}
		{
			hash = "3b0e2dcdf6d198f6"
			en = "Report"
			fr = "Rapport"
		}
		{
			hash = "f193fca30f6cf7f"
			en = "Report..."
			fr = "Rapport..."
		}
		{
			hash = "2abbf2b45050b321"
			en = "\xee\xa0\xb7 Realtime"
			fr = "\xee\xa0\xb7 Temps r\xc3\xa9el"
		}
		{
			hash = "d4283431a94d2409"
			en = "\xef\x83\xb5 Indicators"
			fr = "\xef\x83\xb5 Indicateurs"
		}
		{
			hash = "21951936139215b8"
			en = "\xee\x85\x85 Add Title"
			fr = "\xee\x85\x85 Ajouter un titre"
		}
		{
			hash = "f91c72167e609479"
			en = "\xee\xa6\x9b Expression Columns"
			fr = "\xee\xa6\x9b Colonnes d'expression"
		}
		{
			hash = "3ecef1454b889dfe"
			en = "\xef\x81\x9b Show Sold"
			fr = "\xef\x81\x9b Afficher les ventes"
		}
		{
			hash = "776f1bba8ac9c221"
			en = "\xef\x81\xb1 Show Summary"
			fr = "\xef\x81\xb1 Afficher le r\xc3\xa9sum\xc3\xa9"
		}
		{
			hash = "a65f890b150f757a"
			en = "\xee\xa4\xa2 Show Timeline"
			fr = "\xee\xa4\xa2 Afficher la timeline"
		}
		{
			hash = "421dba4b950dae0a"
			en = "\xee\x93\xbb Show Transactions"
			fr = "\xee\x93\xbb Afficher les transactions"
		}
		{
			hash = "116db394b3bab225"
			en = "\xee\x85\xa1 Save"
			fr = "\xee\x85\xa1 Enregistrer"
		}
		{
			hash = "e6ec130651b34b51"
			en = "\xee\x97\x95 Refresh"
			fr = "\xee\x97\x95 Actualiser"
		}
		{
			hash = "3816a7208e1719bf"
			en = "Pattern"
			fr = "Pattern"
		}
		{
			hash = "eaba272290cf7113"
			en = "Read News"
			fr = "Lire les nouvelles"
		}
		{
			hash = "73cae61d9fb6e08f"
			en = "EOD"
			fr = "EOD"
		}
		{
			hash = "50f32017880c8c4f"
			en = "Trends"
			fr = "Tendances"
		}
		{
			hash = "97f9befa718bf86"
			en = "Earnings"
			fr = "R\xc3\xa9sultats"
		}
		{
			hash = "5ffd55d600dabe55"
			en = "Technical"
			fr = "Technique"
		}
		{
			hash = "dd6d943002125f86"
			en = "Fundamentals"
			fr = "Fondamentaux"
		}
		{
			hash = "6b126e73f1110fd2"
			en = "Real-time"
			fr = "Temps r\xc3\xa9el"
		}
		{
			hash = "24ad4dccb5387e92"
			en = "Show Debug Logs"
			fr = "Information de d\xc3\xa9bogage"
		}
		{
			hash = "4bb994bfcdedfc77"
			en = "Show Memory Stats"
			fr = "Statistiques de m\xc3\xa9moire"
		}
		{
			hash = "6b148d06922621a5"
			en = "\xee\xab\x96 Console"
			fr = "\xee\xab\x96 Console"
		}
		{
			hash = "bc12dfe85036ed5c"
			en = "Refresh"
			fr = "Actualiser"
		}
		{
			hash = "7a5e874223c9b29c"
			en = "Price trend is positive."
			fr = "La tendance du prix est positive."
		}
		{
			hash = "728f0c10a12232f3"
			en = "Moving trends are null or slightly negative and about to go up (crossing each others)."
			fr = "Les tendances mobiles sont nulles ou l\xc3\xa9g\xc3\xa8rement n\xc3\xa9gatives et vont bient\xc3\xb4t monter (en croisant les unes les autres)."
		}
		{
			hash = "d1153fda485d9a6d"
			en = "Activity polarity trend is positive."
			fr = "La tendance de polarit\xc3\xa9 de l'activit\xc3\xa9 est positive."
		}
		{
			hash = "3b180db0010add5d"
			en = "Sell limit is higher or equal to 3%."
			fr = "La limite de vente est sup\xc3\xa9rieure ou \xc3\xa9gale \xc3\xa0 3%."
		}
		{
			hash = "b48b275ae988db9b"
			en = "Beta is higher or equal to 90%."
			fr = "Le beta est sup\xc3\xa9rieur ou \xc3\xa9gal \xc3\xa0 90%."
		}
		{
			hash = "2643099fdc2c4f8f"
			en = "Flex difference is higher than 6%."
			fr = "La diff\xc3\xa9rence de flex est sup\xc3\xa9rieure \xc3\xa0 6%."
		}
		{
			hash = "6c53715ac969e32d"
			en = "MAX mark is higher than 25%."
			fr = "La marque MAX est sup\xc3\xa9rieure \xc3\xa0 25%."
		}
		{
			hash = "45fb6b16fff9af8a"
			en = "Target limits are interesting."
			fr = "Les limites de cible sont int\xc3\xa9ressantes."
		}
		{
			hash = "bcbdf4b8966ab776"
			en = "Today"
			fr = "Aujourd'hui"
		}
		{
			hash = "7452885a53082ba0"
			en = "Planning"
			fr = "Planification"
		}
		{
			hash = "97f4660be0bcc0ad"
			en = "Notes"
			fr = "Notes"
		}
		{
			hash = "fa158c5df092a229"
			en = "News"
			fr = "Nouvelles"
		}
		{
			hash = "18228e0d326d0ef5"
			en = "Volume"
			fr = "Volume"
		}
		{
			hash = "d4f07f8997e08d23"
			en = "High 52"
			fr = "Haut 52"
		}
		{
			hash = "89bf781b81458680"
			en = "Low 52"
			fr = "Bas 52"
		}
		{
			hash = "f9bf886dd690bc51"
			en = "Yield"
			fr = "Rendement"
		}
		{
			hash = "df1621dd32cdd115"
			en = "Beta"
			fr = "Beta"
		}
		{
			hash = "936bcf4d80e9c680"
			en = "Flex"
			fr = "Flex"
		}
		{
			hash = "37016667dd38b6b3"
			en = "Buy Limit"
			fr = "Limite Achat"
		}
		{
			hash = "86949fd726c1e516"
			en = "Sell Limit"
			fr = "Limite Vente"
		}
		{
			hash = "86a3ab2b8059be8"
			en = "Target Limit"
			fr = "Limite Cible"
		}
		{
			hash = "6970966beb7676b9"
			en = "%d days"
			fr = "%d jours"
		}
		{
			hash = "61bcc04fb634fe12"
			en = "Google"
			fr = "Google"
		}
		{
			hash = "bd920b9371b567cd"
			en = "La Presse"
			fr = "La Presse"
		}
		{
			hash = "b25f13a759c7ddb2"
			en = "Default"
			fr = "D\xc3\xa9faut"
		}
		{
			hash = "c14dfd0797a53403"
			en = "Analysis"
			fr = "Analyse"
		}
		{
			hash = "d587b52c6279314b"
			en = "LCF"
			fr = "LCF"
		}
		{
			hash = "31ba976406f16d22"
			en = "Activity"
			fr = "Activit\xc3\xa9"
		}
		{
			hash = "8ce54b5ad259ebee"
			en = "Price"
			fr = "Prix"
		}
		{
			hash = "9befa4c712f18eed"
			en = "Polarity"
			fr = "Polarit\xc3\xa9"
		}
		{
			hash = "dcbb2247c4456a36"
			en = "Popularity"
			fr = "Popularit\xc3\xa9"
		}
		{
			hash = "30c0d99c4bb48f86"
			en = "Hits"
			fr = "R\xc3\xa9sultats"
		}
		{
			hash = "e3c759b5f7fad3f2"
			en = "Change"
			fr = "Diff\xc3\xa9rence"
		}
		{
			hash = "3694d3741079eb3e"
			en = "Buy"
			fr = "Acheter"
		}
		{
			hash = "c75a1ca5c868ddb4"
			en = "Sell"
			fr = "Vendre"
		}
		{
			hash = "1d9ca1ffbbe54378"
			en = "Flex Low"
			fr = "Flex Bas"
		}
		{
			hash = "1575e43e8075257b"
			en = "Flex High"
			fr = "Flex Haut"
		}
		{
			hash = "6c3146e247b33fcc"
			en = "WS"
			fr = "Wall Street"
		}
		{
			hash = "d71f6efaf738b92c"
			en = "Low"
			fr = "Bas"
		}
		{
			hash = "59ff7c0ef1579ef8"
			en = "High"
			fr = "Haut"
		}
		{
			hash = "6024f24bede2299e"
			en = "Zero"
			fr = "Z\xc3\xa9ro"
		}
		{
			hash = "18acc03186d6353f"
			en = "Trend"
			fr = "T.C."
		}
		{
			hash = "bc44b82da566f3d3"
			en = "Title"
			fr = "Titre"
		}
		{
			hash = "ac435e0d3a221970"
			en = "No news feed"
			fr = "Aucun flux d'actualit\xc3\xa9"
		}
		{
			hash = "8d00a6818129a9e5"
			en = "Track historical data for this report."
			fr = "Suivre les donn\xc3\xa9es historiques pour ce rapport."
		}
		{
			hash = "f5877510a374dc64"
			en = "Target"
			fr = "Cible"
		}
		{
			hash = "6435d22c518f05ad"
			en = "Profit"
			fr = "Profit"
		}
		{
			hash = "849a5394bd019de9"
			en = "Avg. Days"
			fr = "Jours Moy."
		}
		{
			hash = "9486aaebc4d3a302"
			en = " Average Rate (USD): %.2lf $ \n Based on the average acquisition time of every titles (%.0lf). "
			fr = " Taux moyen (USD): %.2lf $\n Bas\xc3\xa9 sur le temps moyen d'acquisition de chaque titre (%.0lf). "
		}
		{
			hash = "ea0639e8c1f19a5a"
			en = "Daily average"
			fr = "Moyenne quotidienne"
		}
		{
			hash = "13077de7a316417d"
			en = "Day Gain"
			fr = "Gain journalier"
		}
		{
			hash = "9f9be50f55873d2d"
			en = "Dividends"
			fr = "Dividendes"
		}
		{
			hash = "c197a757a1510aa2"
			en = "Capital"
			fr = "Capitale"
		}
		{
			hash = "9588b18155b69105"
			en = "Enhanced earnings"
			fr = "Rendement am\xc3\xa9lior\xc3\xa9"
		}
		{
			hash = "4b43130c85f9d879"
			en = "Sell Count"
			fr = "Nb. de ventes"
		}
		{
			hash = "9604271db991303c"
			en = "Sell Total"
			fr = "Total des ventes"
		}
		{
			hash = "1ac3a34529026188"
			en = "Sell Average"
			fr = "Moyenne des ventes"
		}
		{
			hash = "49dec57816301850"
			en = "Sell Greediness"
			fr = "Ventes pr\xc3\xa9cipit\xc3\xa9es"
		}
		{
			hash = "785d583f91bf5766"
			en = "Sells (Loses)"
			fr = "Ventes (Pertes)"
		}
		{
			hash = "794f094c2e7fdbd"
			en = "Investments"
			fr = "Investissements"
		}
		{
			hash = "d202a1ca79af04a7"
			en = "Total Value"
			fr = "Valeur totale"
		}
		{
			hash = "b9144d477bbe8a4a"
			en = "Total Gain"
			fr = "Gain total"
		}
		{
			hash = "23de0f6c0f415f2b"
			en = "Rename"
			fr = "Renommer"
		}
		{
			hash = "6e0e74ea33e46472"
			en = "Save"
			fr = "Sauvegarder"
		}
		{
			hash = "aebfa8119b9d12bf"
			en = "Name"
			fr = "Nom"
		}
		{
			hash = "fd194a001ab63919"
			en = "\xee\xa3\x9f Date"
			fr = "\xee\xa3\x9f Date"
		}
		{
			hash = "ce0596beea8b9429"
			en = " \xee\xab\x87||\xee\xab\x87 Quantity"
			fr = " \xee\xab\x87||\xee\xab\x87 Quantit\xc3\xa9"
		}
		{
			hash = "f70bb285f1575462"
			en = "  Buy \xee\x95\x8e||\xee\x95\x8e Average Cost"
			fr = "Achat \xee\x95\x8e||\xee\x95\x8e Co\xc3\xbft moyen"
		}
		{
			hash = "73d4f924ffbcd287"
			en = "Price \xee\x89\xa3||\xee\x89\xa3 Market Price"
			fr = "Prix \xee\x89\xa3||\xee\x89\xa3 Prix du march\xc3\xa9"
		}
		{
			hash = "a25d5009c2c41b82"
			en = "  Ask \xef\x81\x8b||\xef\x81\x8b Ask Price"
			fr = " Dem. \xef\x81\x8b||\xef\x81\x8b Prix \xc3\xa0 demander"
		}
		{
			hash = "1ee46f4831f7601a"
			en = "PS \xee\xa3\xa5||\xee\xa3\xa5 Prediction Sensor"
			fr = "PS \xee\xa3\xa5||\xee\xa3\xa5 Pr\xc3\xa9diction"
		}
		{
			hash = "9cd484e4a69fe675"
			en = "EPS \xee\xa3\xa5||\xee\xa3\xa5 Earning Trend"
			fr = "EPS \xee\xa3\xa5||\xee\xa3\xa5 Tendance des b\xc3\xa9n\xc3\xa9fices"
		}
		{
			hash = "91b27dfca733dc39"
			en = " Day %||\xef\x81\x8a Day % "
			fr = "Auj. %||\xef\x81\x8a Jour % "
		}
		{
			hash = "ef5856daf090c774"
			en = "  Y. \xee\xa4\xb6||\xee\xa4\xb6 Yesterday % "
			fr = "Hier \xee\xa4\xb6||\xee\xa4\xb6 Hier % "
		}
		{
			hash = "4701b90af262966c"
			en = "  1W \xee\xbf\xa8||\xee\xbf\xa8 % since 1 week"
			fr = "  1W \xee\xbf\xa8||\xee\xbf\xa8 % depuis 1 semaine"
		}
		{
			hash = "7cd455720e9b392c"
			en = "  1M \xee\xbf\xa7||\xee\xbf\xa7 % since 1 month"
			fr = "  1M \xee\xbf\xa7||\xee\xbf\xa7 % depuis 1 mois"
		}
		{
			hash = "83886e42eebed610"
			en = "  3M \xee\xbf\xa7||\xee\xbf\xa7 % since 3 months"
			fr = "  3M \xee\xbf\xa7||\xee\xbf\xa7 % depuis 3 mois"
		}
		{
			hash = "bc0cca9c5f9036fa"
			en = "1Y \xee\xaf\x8c||\xee\xaf\x8c % since 1 year"
			fr = "1Y \xee\xaf\x8c||\xee\xaf\x8c % depuis 1 an"
		}
		{
			hash = "6afc4a3a796f4019"
			en = "10Y \xee\xaf\x8c||\xee\xaf\x8c % since 10 years"
			fr = "10Y \xee\xaf\x8c||\xee\xaf\x8c % depuis 10 ans"
		}
		{
			hash = "58301bb1fa7e4767"
			en = "   \xee\xad\xb0||\xee\xad\xb0 Exchange Rate"
			fr = "   \xee\xad\xb0||\xee\xad\xb0 Taux de change"
		}
		{
			hash = "84cb06a745e32963"
			en = " R. \xee\xa1\xa0||\xee\xa1\xa0 Return Rate (Yield)"
			fr = " R. \xee\xa1\xa0||\xee\xa1\xa0 Taux de rendement"
		}
		{
			hash = "5ee1fffa19128806"
			en = "      I. \xee\x8b\xab||\xee\x8b\xab Total Investments (based on average cost)"
			fr = "      I. \xee\x8b\xab||\xee\x8b\xab Investissement Total (bas\xc3\xa9 sur le prix moyen)"
		}
		{
			hash = "4f743c9957329d7a"
			en = "      V. \xee\xa1\x90||\xee\xa1\x90 Total Value (as of today)"
			fr = "      V. \xee\xa1\x90||\xee\xa1\x90 Valeur totale (aujourd'hui)"
		}
		{
			hash = "595f681f7c9f118d"
			en = "   Gain \xee\xad\xbd||\xee\xad\xbd Total Gain (as of today)"
			fr = "   Gain \xee\xad\xbd||\xee\xad\xbd Gain total (aujourd'hui)"
		}
		{
			hash = "f00ab2c582ae7d3"
			en = " % \xef\x81\x8a||\xef\x81\x8a Total Gain % "
			fr = " % \xef\x81\x8a||\xef\x81\x8a Gain total % "
		}
		{
			hash = "b1c7ef6e963c47f3"
			en = "\xee\xa3\x91 Sector"
			fr = "\xee\xa3\x91 Secteur"
		}
		{
			hash = "27ed4411c52b33e5"
			en = "\xee\xa4\x96||\xee\xa4\x96 Elapsed Days"
			fr = "\xee\xa4\x96||\xee\xa4\x96 Jours \xc3\xa9coul\xc3\xa9s"
		}
		{
			hash = "7192addd0eda75de"
			en = "   \xef\x81\x8a %||\xef\x81\x8a Total Gain % "
			fr = "   \xef\x81\x8a %||\xef\x81\x8a Gain total % "
		}
		{
			hash = "4a4da79411834587"
			en = "     \xee\x96\x87 Assets||\xee\x96\x87 Any other accounted assets"
			fr = "     \xee\x96\x87 Actifs||\xee\x96\x87 Tous les autres actifs comptabilis\xc3\xa9s"
		}
		{
			hash = "701383ae56a567c6"
			en = "     \xee\xa1\x8f Wealth||\xee\xa1\x8f Total wealth of all your earnings"
			fr = "     \xee\xa1\x8f Richesse||\xee\xa1\x8f Richesse totale de tous vos revenus"
		}
		{
			hash = "472a198828c1ccb6"
			en = "         \xee\xa1\xab $||\xee\xa1\xab Change in $ since last time"
			fr = "         \xee\xa1\xab $||\xee\xa1\xab Changement en $ depuis la derni\xc3\xa8re fois"
		}
		{
			hash = "5391aa28a44f36de"
			en = "    \xee\xa1\xab %||\xee\xa1\xab Change in % since last time"
			fr = "    \xee\xa1\xab %||\xee\xa1\xab Changement en % depuis la derni\xc3\xa8re fois"
		}
		{
			hash = "eacdb448b5b5f77c"
			en = "Edit History (%.*s)###EH19"
			fr = "Modifier l'historique (%.*s)###EH1"
		}
		{
			hash = "e5bf46021bca5a81"
			en = "EOD [API USAGE %.3lg %%]"
			fr = "EOD [UTILISATION DE L'API %.3lg %%]"
		}
		{
			hash = "474e31e5cea23a4b"
			en = "Loading data..."
			fr = "Chargement des donn\xc3\xa9es..."
		}
		{
			hash = "e238e56710ae711f"
			en = "\xee\xab\x96 Test Runner"
			fr = "\xee\xab\x96 Test Runner"
		}
		{
			hash = "40f1ff2a36908e81"
			en = "Clear"
			fr = "Effacer"
		}
		{
			hash = "b84b7ced06b479e"
			en = "Run All"
			fr = "Ex\xc3\xa9cuter Tout"
		}
		{
			hash = "fb6cb8c7e65ffda0"
			en = "Test Runner##1"
			fr = "Test Runner##1"
		}
		{
			hash = "40eaa8d51049b637"
			en = "Filter test cases..."
			fr = "Filtrer les cas de test..."
		}
		{
			hash = "14c67d2a50928bad"
			en = "Run"
			fr = "Ex\xc3\xa9cuter"
		}
		{
			hash = "32a0a4b9fed7551a"
			en = "Eval"
			fr = "Eval"
		}
		{
			hash = "83b6f0476bdacd0e"
			en = "\xee\xa3\x9f Date      "
			fr = "\xee\xa3\x9f Date      "
		}
		{
			hash = "931f26f4ee2bc6e8"
			en = "      \xef\xa3\xbf Funds||\xef\xa3\xbf Funds"
			fr = "      \xef\xa3\xbf Fonds||\xef\xa3\xbf Fonds"
		}
		{
			hash = "fe7174ee8cf52220"
			en = "     \xee\x9c\xba Broker||\xee\x9c\xba Brokerage Value"
			fr = "   \xee\x9c\xba Courtier||\xee\x9c\xba Valeur de courtage"
		}
		{
			hash = "2c4fa523c5a122e1"
			en = " \xee\x8b\xab Investments||\xee\x8b\xab Investments"
			fr = " \xee\x8b\xab Investissements||\xee\x8b\xab Investissements"
		}
		{
			hash = "beda56c1eafebcca"
			en = "      \xee\xa1\x90 Value||\xee\xa1\x90 Total Value"
			fr = "     \xee\xa1\x90 Valeur||\xee\xa1\x90 Valeur totale"
		}
		{
			hash = "5ece67481d620d5d"
			en = "        \xef\x81\x8a \xee\x88\xa7||\xef\x81\x8a Total Gain $"
			fr = "        \xef\x81\x8a \xee\x88\xa7||\xef\x81\x8a Gain total $"
		}
		{
			hash = "2fef29a591d0f3ef"
			en = "MAX %||\xee\xaf\x8c % since creation"
			fr = "MAX %||\xee\xaf\x8c % depuis la cr\xc3\xa9ation"
		}
		{
			hash = "6aa0ab6ff3cdf401"
			en = "No search results for %.*s\nYou can still add the search term as a title by pressing Add."
			fr = "Aucun r\xc3\xa9sultat pour %.*s\nVous pouvez toujours ajouter le terme de recherche comme titre en appuyant sur Ajouter."
		}
		{
			hash = "95ba79ab6f6c42eb"
			en = "\xef\x87\x90 Sector"
			fr = "\xef\x87\x90 Secteur"
		}
		{
			hash = "268a91fc1bba3a08"
			en = "\xee\xae\xbc Industry"
			fr = "\xee\xae\xbc Industrie"
		}
		{
			hash = "6feacd1bc385b36a"
			en = " Day %||\xef\x81\x8a Day % "
			fr = " Jour %||\xef\x81\x8a Jour % "
		}
		{
			hash = "acc878abd1b3b54a"
			en = "  1W \xee\xbf\xa8||\xee\xbf\xa8 % since 1 week"
			fr = "  1W \xee\xbf\xa8||\xee\xbf\xa8 % depuis 1 semaine"
		}
		{
			hash = "57c16d8aef37139f"
			en = "  1M \xee\xbf\xa7||\xee\xbf\xa7 % since 1 month"
			fr = "  1M \xee\xbf\xa7||\xee\xbf\xa7 % depuis 1 mois"
		}
		{
			hash = "cfa46cbafa10fd83"
			en = "1Y \xee\xaf\x8c||\xee\xaf\x8c % since 1 year"
			fr = "1Y \xee\xaf\x8c||\xee\xaf\x8c % depuis 1 an"
		}
		{
			hash = "1658bb6f7b2adc8e"
			en = "MAX %||\xee\xaf\x8c % since creation"
			fr = "MAX %||\xee\xaf\x8c % depuis la cr\xc3\xa9ation"
		}
		{
			hash = "ff4f6a2ea20d3b1"
			en = " R. \xee\xa1\xa0||\xee\xa1\xa0 Return Rate (Yield)"
			fr = " R. \xee\xa1\xa0||\xee\xa1\xa0 Taux de Rendement"
		}
		{
			hash = "d66a916b0f366a2c"
			en = "    Price \xee\x89\xa3||\xee\x89\xa3 Market Price"
			fr = "     Prix \xee\x89\xa3||\xee\x89\xa3 Prix du March\xc3\xa9"
		}
		{
			hash = "e68d90b754d27798"
			en = "Search found %u result(s) and took %.3lg %s"
			fr = "La recherche a trouv\xc3\xa9 %u r\xc3\xa9sultat(s) et a pris %.3lg %s"
		}
		{
			hash = "b2415f253adf4ef9"
			en = "\xee\xa2\xb8 Settings ##Settings"
			fr = "\xee\xa2\xb8 Param\xc3\xa8tres ##Settings"
		}
		{
			hash = "555894755280056e"
			en = "Browse News"
			fr = "Afficher Nouvelles"
		}
		{
			hash = "e919a78f20503558"
			en = "Browse Fundamentals"
			fr = "Afficher Fondamentaux"
		}
		{
			hash = "e5420778e0e9b1fe"
			en = "Re-index..."
			fr = "Re-indexer..."
		}
		{
			hash = "344f8917ef9b84e"
			en = "\xee\x82\xaf Name"
			fr = "\xee\x82\xaf Nom"
		}
		{
			hash = "7b3587c50fa64a69"
			en = "\xee\x85\x93||\xee\x85\x93 Currency"
			fr = "\xee\x85\x93||\xee\x85\x93 Devise"
		}
		{
			hash = "af280717584495e7"
			en = "\xee\x85\xb9 Type    "
			fr = "\xee\x85\xb9 Type    "
		}
		{
			hash = "77d2d6e518b30572"
			en = "Symbol"
			fr = "Symbole"
		}
		{
			hash = "30f16eee7423ce02"
			en = "\xee\x85\x93 Country"
			fr = "\xee\x85\x93 Pays"
		}
		{
			hash = "fb16cb79d88858b4"
			en = "\xee\x9f\xb1||\xee\x9f\xb1 Exchange"
			fr = "\xee\x9f\xb1||\xee\x9f\xb1 Bourse"
		}
		{
			hash = "1de78950999246a2"
			en = "\xee\x85\xb9 Type"
			fr = "\xee\x85\xb9 Type"
		}
		{
			hash = "5fa8693484c745d"
			en = "\xee\x95\xb4 Category"
			fr = "\xee\x95\xb4 Cat\xc3\xa9gorie"
		}
		{
			hash = "bf3f7cb505b494c2"
			en = "\xee\xa4\x8d ISIN     "
			fr = "\xee\xa4\x8d ISIN     "
		}
		{
			hash = "5697f989d5de400f"
			en = "||Order Type"
			fr = "||Type d'Ordre"
		}
		{
			hash = "72c76745b3fd2538"
			en = "Quantity \xee\xab\x87||\xee\xab\x87 Order Quantity"
			fr = "Quantit\xc3\xa9 \xee\xab\x87||\xee\xab\x87 Quantit\xc3\xa9 d'Ordre"
		}
		{
			hash = "34d2a61ba27fff5b"
			en = "Price \xee\x89\xa3||\xee\x89\xa3 Order Price"
			fr = "Prix \xee\x89\xa3||\xee\x89\xa3 Prix d'Ordre"
		}
		{
			hash = "fd1b52653bf7e8c9"
			en = "Close \xee\x89\xa3||\xee\x89\xa3 Close Price"
			fr = "Fermeture \xee\x89\xa3||\xee\x89\xa3 Prix de Fermeture"
		}
		{
			hash = "feec5f9861a4db79"
			en = "Split \xee\x89\xa3||\xee\x89\xa3 Split Price"
			fr = "Split \xee\x89\xa3||\xee\x89\xa3 Prix de Split"
		}
		{
			hash = "6620bed98d44e1b5"
			en = "Rate \xee\xad\xb0||\xee\xad\xb0 Exchange Rate"
			fr = "Taux \xee\xad\xb0||\xee\xad\xb0 Taux de Change"
		}
		{
			hash = "475a23b5220d8f1f"
			en = "Adjusted \xee\x89\xa3||\xee\x89\xa3 Adjusted Price"
			fr = "Ajust\xc3\xa9 \xee\x89\xa3||\xee\x89\xa3 Prix Ajust\xc3\xa9"
		}
		{
			hash = "f21b2eb3991b99fd"
			en = "Ask \xee\x89\xa3||\xee\x89\xa3 Ask Price"
			fr = "Demande \xee\x89\xa3||\xee\x89\xa3 Prix de Demande"
		}
		{
			hash = "fffa1967636c75aa"
			en = "   Value \xee\xa1\x90||\xee\xa1\x90 Total Value (as of today)"
			fr = "  Valeur \xee\xa1\x90||\xee\xa1\x90 Valeur Totale (aujourd'hui)"
		}
		{
			hash = "6da7a4dc730bb37b"
			en = "           Gain \xef\x81\x8a||\xef\x81\x8a Total Gain"
			fr = "           Gain \xef\x81\x8a||\xef\x81\x8a Gain Total"
		}
		{
			hash = "b3997a9adb262c8a"
			en = "\xef\x87\x81||\xef\x87\x81 Actions"
			fr = "\xef\x87\x81||\xef\x87\x81 Actions"
		}
		{
			hash = "4d89195bc358fe6e"
			en = "Details"
			fr = "D\xc3\xa9tails"
		}
		{
			hash = "d1ca36ca244ab217"
			en = "Show Financials"
			fr = "Afficher Finances"
		}
		{
			hash = "e1e04b06af9fe806"
			en = "Remove"
			fr = "Supprimer"
		}
		{
			hash = "6e3ca2777251b773"
			en = "Quantity"
			fr = "Quantit\xc3\xa9"
		}
		{
			hash = "def3b6fb44555ca8"
			en = "Date"
			fr = "Date"
		}
		{
			hash = "75acb4c16c4cc589"
			en = "Cancel"
			fr = "Annuler"
		}
		{
			hash = "eef8c829b05f47f9"
			en = "Apply"
			fr = "Appliquer"
		}
		{
			hash = "8944de02d84900"
			en = "Sell Value: %.2lf $"
			fr = "Valeur de Vente: %.2lf $"
		}
		{
			hash = "4e05f47aeaec8a1f"
			en = "\xee\x95\x8e Buy %.*s##13"
			fr = "\xee\x95\x8e Acheter %.*s##13"
		}
		{
			hash = "bfc5bb006c9a3f2a"
			en = " Total Investment %12s "
			fr = " Investissement Total %12s "
		}
		{
			hash = "e759c6094559eab2"
			en = " Total Value      %12s "
			fr = " Valeur Totale    %12s "
		}
		{
			hash = "6c57b260e920bd0b"
			en = " Exchange Gain    %12s "
			fr = " Gain de Change   %12s "
		}
		{
			hash = "af548d5adfa44c41"
			en = "\xef\x81\x9b Sell %.*s##7"
			fr = "\xef\x81\x9b Vendre %.*s##7"
		}
		{
			hash = "486867b4a4ff0a50"
			en = "\xee\xab\x96 Profiler"
			fr = "\xee\xab\x96 Profiler"
		}
		{
			hash = "b50a6066ed65388a"
			en = "disconnected"
			fr = "d\xc3\xa9connect\xc3\xa9"
		}
		{
			hash = "2f2266178a3008b2"
			en = "Timeline %.*s"
			fr = "Ligne du temps %.*s"
		}
		{
			hash = "78373d23a0f098ff"
			en = "Gain"
			fr = "Gain"
		}
		{
			hash = "e39c7abd75d07bab"
			en = "Stock Value"
			fr = "Valeur des Actions"
		}
		{
			hash = "16153549dda98076"
			en = "+Funds"
			fr = "+Fonds"
		}
		{
			hash = "dc2feb8bb9a9eb85"
			en = "+Dividends"
			fr = "+Dividendes"
		}
		{
			hash = "7447eb9e766df9af"
			en = "Total Value##5"
			fr = "Valeur Totale##5"
		}
		{
			hash = "13bf4cf6f9be9da3"
			en = "Total Wealth"
			fr = "Richesse Totale"
		}
		{
			hash = "c646d329b21a905c"
			en = "Search stocks... \xee\xa5\x8e"
			fr = "Rechercher des actions... \xee\xa5\x8e"
		}
		{
			hash = "9a1120bb0338ec05"
			en = "Remove index..."
			fr = "Supprimer l'indice..."
		}
		{
			hash = "63efb54b61b8700e"
			en = "Since \xee\x8f\xa3||\xee\x8f\xa3 First day with stock"
			fr = "Depuis \xee\x8f\xa3||\xee\x8f\xa3 Premier jour de l'action"
		}
		{
			hash = "51f1445bbc5c3f49"
			en = "Y/Y %||\xee\xaf\x8c Year after year % gain"
			fr = "Y/Y %||\xee\xaf\x8c Gain % par an"
		}
		{
			hash = "69a7cedeb597d699"
			en = "Name: %.*s\nEmail: %.*s\nSubscription: %.*s\nRequest: %lg/%lg"
			fr = "Nom: %.*s\nEmail: %.*s\nAbonnement: %.*s\nDemande: %lg/%lg"
		}
		{
			hash = "eb4f96ff1e5e7a8e"
			en = " Earnings:  1 Year /  Actual /  Estimate /  Diff.  / Surprise /   Gain \n           %5.2lf $ / %5.2lf $ /   %5.2lf $ / %5.2lf $ /   %.3lg %% / %.3lg %% "
			fr = " R\xc3\xa9sultats:  1 Ann\xc3\xa9e /  R\xc3\xa9el /  Estim\xc3\xa9 /  Diff.  / Surprise /   Gain \n\t\t   %5.2lf $ / %5.2lf $ /   %5.2lf $ / %5.2lf $ /   %.3lg %% / %.3lg %% "
		}
		{
			hash = "eb1fdec0022d23c3"
			en = " Loses or (Gains) if titles were kept longer before being sold"
			fr = " Perte ou (Gain) si les titres avaient \xc3\xa9t\xc3\xa9 conserv\xc3\xa9s plus longtemps avant d'\xc3\xaatre vendus"
		}
		{
			hash = "d489ebf80e463996"
			en = "Sells (Saved)"
			fr = "Ventes (Gain)"
		}
		{
			hash = "f01bd913345e3c50"
			en = "Gain including previous sells (%.2lf $)"
			fr = "Gain incluant les ventes pr\xc3\xa9c\xc3\xa9dentes (%.2lf $)"
		}
		{
			hash = "f5ddf376ae51569"
			en = "Minimal amount (%.2lf) to sell titles if you want to increase your gain considerably."
			fr = "Montant minimal (%.2lf) pour vendre des titres si vous voulez augmenter votre gain consid\xc3\xa9rablement."
		}
		{
			hash = "413e11792044c145"
			en = "Summary"
			fr = "R\xc3\xa9sum\xc3\xa9"
		}
		{
			hash = "fdcf0213a67735cb"
			en = "\xee\x85\x85 Add title"
			fr = "\xee\x85\x85 Ajouter un titre"
		}
		{
			hash = "531561efda6eddf2"
			en = "Add Title (%.*s)##5"
			fr = "Ajouter un Titre (%.*s)##5"
		}
		{
			hash = "ba6ea28da819b481"
			en = "Add"
			fr = "Ajouter"
		}
		{
			hash = "ec80b0453912a57"
			en = "Select symbol"
			fr = "S\xc3\xa9lectionner le symbole"
		}
		{
			hash = "ecce5bbfb8f07c0a"
			en = " Total Dividends %.2lf $ "
			fr = " Total des Dividendes %.2lf $ "
		}
		{
			hash = "477c0f76ba1f2233"
			en = "Yield %s"
			fr = "Rendement %s"
		}
		{
			hash = "459e7854c9bcb1ec"
			en = " Year after Year yielding (Overall ratio %.3g %%) (%.0lf last years) "
			fr = " Rendement annuel (Ratio global %.3g %%) (%.0lf derni\xc3\xa8res ann\xc3\xa9es) "
		}
		{
			hash = "cf08357a97ebfb2d"
			en = "Float Window"
			fr = "Rendre flottante"
		}
		{
			hash = "437bd88bee778259"
			en = "Disconnected"
			fr = "D\xc3\xa9connect\xc3\xa9"
		}
		{
			hash = "2cb44803b44c281a"
			en = "EOD API Key is required to use this application."
			fr = "La cl\xc3\xa9 API EOD est requise pour utiliser cette application."
		}
		{
			hash = "a6731e33a076e379"
			en = "You can get a free API key by registering at the link above. Please enter your API key below and press Continue"
			fr = "Vous pouvez obtenir une cl\xc3\xa9 API gratuite en vous inscrivant au lien ci-dessus. Veuillez saisir votre cl\xc3\xa9 API ci-dessous et appuyer sur Continuer"
		}
		{
			hash = "4e0692c8104efb9f"
			en = "Continue"
			fr = "Continuer"
		}
		{
			hash = "6d6904a5238c971d"
			en = "Type"
			fr = "Type"
		}
		{
			hash = "eedf78d12e7ed029"
			en = "Ex.||Exchange"
			fr = "Ex.||Bourse"
		}
		{
			hash = "eaf3a10f1d6df167"
			en = "\xee\xa5\x8f Cap.||Moving Capitalization"
			fr = "\xee\xa5\x8f Cap.||Capitalisation Mobile"
		}
		{
			hash = "48e72dd7046738de"
			en = "  Cap.||Capitalization"
			fr = "  Cap.||Capitalisation"
		}
		{
			hash = "d9d3f9f5dc14ff6c"
			en = "Lost Cap.||Lost Capitalization"
			fr = "Cap. Perdue||Capitalisation Perdue"
		}
		{
			hash = "641bae999381c4fa"
			en = "  Beta||Beta"
			fr = "  Beta||Beta"
		}
		{
			hash = "77c5eed9696d89a2"
			en = "    Open||Open"
			fr = "Ouverture||Ouverture"
		}
		{
			hash = "a40557be511ebcfe"
			en = "   Close||Close"
			fr = "Fermeture||Fermeture"
		}
		{
			hash = "3c8efbadb3628190"
			en = "     Low||Low"
			fr = "     Bas||Bas"
		}
		{
			hash = "85143d9fd29eaf2f"
			en = "    High||High"
			fr = "    Haut||Haut"
		}
		{
			hash = "19133ed855b0bdd2"
			en = "    %||Day Change"
			fr = "    %||Variation"
		}
		{
			hash = "1b21b87668662d50"
			en = "EMA %||Exponential Moving Averages Gain"
			fr = "EMA %||Gain Moyen Mobile Exponentiel"
		}
		{
			hash = "87f5b3edcb7ec9a8"
			en = "EMA 50d||Exponential Moving Averages (50 days)"
			fr = "EMA 50j||Moyenne Mobile Exponentielle (50 jours)"
		}
		{
			hash = "e90b8adaa3fb5fdb"
			en = "EMA 200d||Exponential Moving Averages (200 days)"
			fr = "EMA 200j||Moyenne Mobile Exponentielle (200 jours)"
		}
		{
			hash = "8972880488dbb121"
			en = " L. 250d||Low 250 days"
			fr = " B. 250j||Bas 250 jours"
		}
		{
			hash = "e61711275abe5c7b"
			en = " H. 250d||High 250 days"
			fr = " H. 250j||Haut 250 jours"
		}
		{
			hash = "8035b0038ab58f57"
			en = "V. 14d||Average Volume 14 days"
			fr = "V. 14j||Volume Moyen 14 jours"
		}
		{
			hash = "c8818d4f612eed65"
			en = "V. 50d||Average Volume 50 days"
			fr = "V. 50j||Volume Moyen 50 jours"
		}
		{
			hash = "b3efc2c3a48f2e6c"
			en = "V. 200d||Average Volume 200 days"
			fr = "V. 200j||Volume Moyen 200 jours"
		}
		{
			hash = "307756bfc093d7fd"
			en = "No capitalization"
			fr = "Aucune capitalisation"
		}
		{
			hash = "b3b839ec8afbfef0"
			en = "No Volume"
			fr = "Aucun Volume"
		}
		{
			hash = "664162ce674b3d7a"
			en = "No Beta"
			fr = "Aucun Beta"
		}
		{
			hash = "37d6fef203e61953"
			en = "       %d symbols"
			fr = "      %d symboles"
		}
		{
			hash = "86e461e5f603e100"
			en = "Average capitalization movement since 14 days\n%.*s"
			fr = "Mouvement moyen de la capitalisation depuis 14 jours\n%.*s"
		}
		{
			hash = "ba81ea76cd5c7663"
			en = "Description"
			fr = "Description"
		}
		{
			hash = "b82c1ee3ea89a7d1"
			en = "Expression"
			fr = "Expression"
		}
		{
			hash = "4a0c0544c588468"
			en = "Status"
			fr = "Statut"
		}
		{
			hash = "980fc4e929c2b225"
			en = "Alerts"
			fr = "Alertes"
		}
		{
			hash = "6a5d47f08263806d"
			en = "%.4g seconds"
			fr = "%.4g secondes"
		}
		{
			hash = "86922f631b9c8cbd"
			en = "Delete the alert `%s`"
			fr = "Supprimer l'alerte `%s`"
		}
		{
			hash = "1d76dfa5ed01e000"
			en = "Number of seconds to wait before re-evaluating the expression condition."
			fr = "Nombre de secondes \xc3\xa0 attendre avant de r\xc3\xa9\xc3\xa9valuer la condition de l'expression."
		}
		{
			hash = "8f833bee11a29a55"
			en = "Triggered"
			fr = "D\xc3\xa9clench\xc3\xa9"
		}
		{
			hash = "b9d4558729866e1"
			en = "Last time the expression was evaluated"
			fr = "Derni\xc3\xa8re fois que l'expression a \xc3\xa9t\xc3\xa9 \xc3\xa9valu\xc3\xa9e"
		}
		{
			hash = "cdfd53095f146d61"
			en = "This alert was triggered at the time shown above."
			fr = "Cette alerte a \xc3\xa9t\xc3\xa9 d\xc3\xa9clench\xc3\xa9e au moment indiqu\xc3\xa9 ci-dessus."
		}
		{
			hash = "80f38af5df80785d"
			en = "Reset the alert"
			fr = "R\xc3\xa9initialiser l'alerte"
		}
		{
			hash = "f1037361bcfed23a"
			en = "Discarded?"
			fr = "Balay\xc3\xa9e ?"
		}
		{
			hash = "c22bb6c30fc026c8"
			en = "Show Memory Usages"
			fr = "Afficher l'Utilisation de la M\xc3\xa9moire"
		}
		{
			hash = "640278d8a55fbf98"
			en = "Show notifications"
			fr = "Afficher les notifications"
		}
		{
			hash = "4893a86b3f491236"
			en = "Discard all"
			fr = "Tout balayer"
		}
		{
			hash = "a95ab0232a7f1fb9"
			en = "Open Web Site \xee\xa2\x9e"
			fr = "Ouvrir le Site Web \xee\xa2\x9e"
		}
		{
			hash = "500c22d8efcc00ed"
			en = "Load Pattern"
			fr = "Charger le Mod\xc3\xa8le"
		}
		{
			hash = "cc51d3163285e8a6"
			en = "Price Alerts"
			fr = "Alertes de Prix"
		}
		{
			hash = "34dc0724077c30f5"
			en = "Add ask price alert"
			fr = "Ajouter une alerte de prix de vente"
		}
		{
			hash = "434c9e58b4a0763d"
			en = "Add bid price alert"
			fr = "Ajouter une alerte de prix d'achat"
		}
		{
			hash = "5bfe65863d87ef8"
			en = "   Day \xee\x88\xa7||\xee\x88\xa7 Day Gain. "
			fr = "  Jour \xee\x88\xa7||\xee\x88\xa7 Gain du Jour. "
		}
		{
			hash = "2985e72a696085f2"
			en = "%s %.*s price reached %.2lf $"
			fr = "%s %.*s prix atteint %.2lf $"
		}
		{
			hash = "107fc87e4a7872a4"
			en = "%s%s %.0lf %s ago"
			fr = "%s%s %.0lf %s plus t\xc3\xb4t"
		}
		{
			hash = "fc7e155741baccdf"
			en = "[%s] %s %.0lf %s ago"
			fr = "[%s] %s %.0lf %s plus t\xc3\xb4t"
		}
		{
			hash = "db7f29cfe3fa3b66"
			en = "About - %s##8"
			fr = "A propos - %s##8"
		}
		{
			hash = "6a525d4314aa4b1f"
			en = "Wallet - Finance 300K"
			fr = "Portefeuille - Finance 300K"
		}
		{
			hash = "abfb736e230e26cc"
			en = "Version %s %.*s (%s)"
			fr = "Version %s %.*s (%s)"
		}
		{
			hash = "4de6c636a936ac13"
			en = "Copyright (C) 2022-2023 - equals-forty-two.com - All rights reserved"
			fr = "Copyright (C) 2022-2023 - equals-forty-two.com - Tous droits r\xc3\xa9serv\xc3\xa9s"
		}
		{
			hash = "720a1625a590e4cd"
			en = "Build %s"
			fr = "Build %s"
		}
		{
			hash = "69b093d6f69dc568"
			en = "Commit %s"
			fr = "Commit %s"
		}
		{
			hash = "3957ecf9afa94c56"
			en = "Renderer %s"
			fr = "Renderer %s"
		}
		{
			hash = "20912f655c126b6b"
			en = "Frequency"
			fr = "Fr\xc3\xa9quence"
		}
		{
			hash = "8484d68d10b0d409"
			en = "Frequency||Frequency in seconds"
			fr = "Fr\xc3\xa9quence||Fr\xc3\xa9quence en secondes"
		}
		{
			hash = "51ed523ec4dab681"
			en = " Add a price alert of %.*s for %.*s "
			fr = " Ajouter une alerte de prix de %.*s pour %.*s "
		}
		{
			hash = "27401988236d16f6"
			en = "\xef\xa3\xbf Wallet "
			fr = "\xef\xa3\xbf Portefeuille "
		}
		{
			hash = "5c747c30cd981112"
			en = "\xef\xa3\xbf Wallet"
			fr = "\xef\xa3\xbf Portefeuille"
		}
		{
			hash = "fe21759d747e1784"
			en = "Add bought price alert"
			fr = "Ajouter une alerte au prix d'achat moyen"
		}
		{
			hash = "4e35f7a6e9e3f7b8"
			en = "Transactions"
			fr = "Transactions"
		}
		{
			hash = "84863dc914a6c6f7"
			en = "Value"
			fr = "Valeur"
		}
		{
			hash = "c21c3447435c7ba9"
			en = "Funds"
			fr = "Fonds"
		}
		{
			hash = "8d0c4957cffaef8d"
			en = "Broker"
			fr = "Courtier"
		}
		{
			hash = "df70eea02f487ce8"
			en = "%s Transactions"
			fr = "Transactions %s"
		}
		{
			hash = "f239149c97fa8256"
			en = "Add currency"
			fr = "Nouv. devise"
		}
		{
			hash = "4ce3491c214c6d9c"
			en = "About"
			fr = "A propos"
		}
		{
			hash = "ddd7f5b631f37a03"
			en = "Open AI API Key"
			fr = "Cl\xc3\xa9 API Open AI"
		}
		{
			hash = "ca6b7cb5e9f9ed67"
			en = "Open AI Organization"
			fr = "Organisation Open AI"
		}
		{
			hash = "3a88dfde49983d9f"
			en = "\xee\xa9\x8a OpenAI"
			fr = "\xee\xa9\x8a OpenAI"
		}
		{
			hash = "b9803a04fae7adfe"
			en = "Models"
			fr = "Mod\xc3\xa8les"
		}
		{
			hash = "3835ddf17cd10439"
			en = "None"
			fr = "Aucun"
		}
		{
			hash = "795326e022cf76f6"
			en = "(Fine-tuning)"
			fr = "(Entra\xc3\xaenement)"
		}
		{
			hash = "8b9f5e3df5f7e92e"
			en = "Generate OpenAI Summary Prompt"
			fr = "G\xc3\xa9n\xc3\xa9rer le prompt de r\xc3\xa9sum\xc3\xa9 OpenAI"
		}
		{
			hash = "2b1f18da1ee6b8a0"
			en = "Here's a company description, sector and industry:"
			fr = "Voici une description de l'entreprise, son secteur et son industrie:"
		}
		{
			hash = "6212b7a16ff92c26"
			en = "> Sector: "
			fr = "> Secteur:"
		}
		{
			hash = "bb138d6445a29f8d"
			en = "> Industry: "
			fr = "> Industrie:"
		}
		{
			hash = "3e722140ae257b06"
			en = "> "
			fr = "> "
		}
		{
			hash = "6b1449cb0395e24e"
			en = "Please provide guidance from the company highlights, valuation and technical data below using these instructions:\n"
			fr = "Veuillez fournir des indications sur les points forts de l'entreprise, la valorisation et les donn\xc3\xa9es techniques ci-dessous en utilisant ces instructions:\n"
		}
		{
			hash = "b5a1481ca47e73ea"
			en = "- explain if the financial results in the last quarter are better than the previous one,\n"
			fr = "- expliquer si les r\xc3\xa9sultats financiers du dernier trimestre sont meilleurs que le pr\xc3\xa9c\xc3\xa9dent,\n"
		}
		{
			hash = "9d03cf25a746a009"
			en = "- compare these results to other companies in the same sector and industry and provide comparisons,\n"
			fr = "- comparer ces r\xc3\xa9sultats \xc3\xa0 d'autres entreprises du m\xc3\xaame secteur et de la m\xc3\xaame industrie et fournir des comparaisons,\n"
		}
		{
			hash = "b2f025cafd48bec8"
			en = "- raise any data point that could be of a concern for an investor,\n"
			fr = "- soulever tout point de donn\xc3\xa9e qui pourrait \xc3\xaatre une inqui\xc3\xa9tude pour un investisseur,\n"
		}
		{
			hash = "173efbe4daa8a739"
			en = "- provide any prediction if possible or link to recent news or event affecting the stock price,\n"
			fr = "- fournir toute pr\xc3\xa9diction si possible ou lier \xc3\xa0 des nouvelles ou \xc3\xa9v\xc3\xa9nements r\xc3\xa9cents affectant le prix de l'action,\n"
		}
		{
			hash = "82c716b25495a241"
			en = "- and popularize as much as possible to reflecting the investor sentiment against that company."
			fr = "- et vugarilez autant que possible pour refl\xc3\xa9ter l'opinion des investisseurs contre cette entreprise."
		}
		{
			hash = "b625bfd5767cd39"
			en = "## Highlights"
			fr = "## Points forts"
		}
		{
			hash = "ba9d97f89218f374"
			en = "## Technicals"
			fr = "## Techniques"
		}
		{
			hash = "6a3cbcc744641969"
			en = "## Financials results of last two quarters"
			fr = "## R\xc3\xa9sultats financiers des deux derniers trimestres"
		}
		{
			hash = "d9835b98779c0fc3"
			en = "Sentiment"
			fr = "Sentiment"
		}
		{
			hash = "e241e7028ac9410b"
			en = "Loading..."
			fr = "Chargement..."
		}
		{
			hash = "dd9178d1ec3bbb8a"
			en = "Analysis (AI)"
			fr = "Analyse (IA)"
		}
		{
			hash = "e306cb4b8031b089"
			en = "Options..."
			fr = "Options..."
		}
		{
			hash = "17ab3ff3f8635567"
			en = "Temperature"
			fr = "Temp\xc3\xa9rature"
		}
		{
			hash = "1e4066292881ae1a"
			en = "Top P"
			fr = "Top P"
		}
		{
			hash = "447bd400b4b3b512"
			en = "Max Tokens"
			fr = "Nombre de jetons max"
		}
		{
			hash = "a4dbbe178169a937"
			en = "Presence Penalty"
			fr = "P\xc3\xa9nalit\xc3\xa9 de pr\xc3\xa9sence"
		}
		{
			hash = "45affe2d5900ba5c"
			en = "Frequency Penalty"
			fr = "Fr\xc3\xa9quence de p\xc3\xa9nalit\xc3\xa9"
		}
		{
			hash = "4a28748d203b6495"
			en = "Best Of"
			fr = "Meilleur de"
		}
		{
			hash = "16c9bb68d3b09f4e"
			en = "Generate"
			fr = "G\xc3\xa9n\xc3\xa9rer"
		}
		{
			hash = "4f38751ba0335a3d"
			en = "Create New"
			fr = "Nouveau"
		}
		{
			hash = "f427818aca531657"
			en = "No search query"
			fr = "Aucune requ\xc3\xaate de recherche"
		}
		{
			hash = "98ae3fc0c40c3c66"
			en = "Diversity"
			fr = "Diversit\xc3\xa9"
		}
		{
			hash = "1510d59bbb559ab7"
			en = "Opportunity"
			fr = "Opportunit\xc3\xa9"
		}
		{
			hash = "9cd14477983fa96a"
			en = "Openness"
			fr = "Ouverture"
		}
		{
			hash = "df71f346a124cdcf"
			en = "Variety"
			fr = "Vari\xc3\xa9t\xc3\xa9"
		}
		{
			hash = "8c3de2a2cd1d291c"
			en = "Verbosity"
			fr = "Verbosit\xc3\xa9"
		}
		{
			hash = "d29906619437bd64"
			en = "Possibilities"
			fr = "Possibilit\xc3\xa9s"
		}
		{
			hash = "be5f689afefc298"
			en = " Number of different completions to try. \n The more you produce, the more it cost in term generated tokens, so watch out! "
			fr = " Nombre de compl\xc3\xa9tions diff\xc3\xa9rentes \xc3\xa0 essayer. \n Plus vous en produisez, plus cela co\xc3\xbbte en jetons g\xc3\xa9n\xc3\xa9r\xc3\xa9s, donc faites attention! "
		}
		{
			hash = "7b5cd604d87ab5c4"
			en = "## Additional notes and comments to consider in the stock evaluation\n"
			fr = "## Notes et commentaires suppl\xc3\xa9mentaires \xc3\xa0 prendre en compte dans l'\xc3\xa9valuation de l'action\n"
		}
		{
			hash = "83b57369eb75a030"
			en = "News %.*s"
			fr = "Actualit\xc3\xa9s %.*s"
		}
		{
			hash = "f98cb87abe8d3563"
			en = "more..."
			fr = "plus..."
		}
		{
			hash = "1d585cf42cdaa5f3"
			en = "Resume the following article %.*s and share any sentiment an investor could have regarding this event.\n\n---\n"
			fr = "R\xc3\xa9sume l'article suivant %.*s et partage tout sentiment qu'un investisseur pourrait avoir \xc3\xa0 propos de cet \xc3\xa9v\xc3\xa9nement.\n\n---\n"
		}
		{
			hash = "6813ecd1dece3ddb"
			en = "Please wait, reading the news for you..."
			fr = "Veuillez patienter, je lis les actualit\xc3\xa9s pour vous..."
		}
		{
			hash = "6e1017f2ddc2921f"
			en = "Summarize for me..."
			fr = "R\xc3\xa9sume pour moi..."
		}
		{
			hash = "6a64b33488f91264"
			en = "Resume the following article %.*s ; explain why it is related to %.*s and share any sentiment regarding the price change of %.3g%% an investor could have regarding this event.\n\n---\n"
			fr = "R\xc3\xa9sume l'article suivant %.*s ; explique pourquoi il est li\xc3\xa9 \xc3\xa0 %.*s et partage tout sentiment qu'un investisseur pourrait avoir \xc3\xa0 propos de cet \xc3\xa9v\xc3\xa9nement et le prix du stock qui a fluctu\xc3\xa9 de %.3g%%.\n\n---\n"
		}
		{
			hash = "459ecfaa7dec3408"
			en = "Summarize news URL for me..."
			fr = "R\xc3\xa9sume les actualit\xc3\xa9s pour moi..."
		}
		{
			hash = "19f7ad81dc22d932"
			en = "Enter the URL of news to summarize for you..."
			fr = "Entrez l'URL des actualit\xc3\xa9s \xc3\xa0 r\xc3\xa9sumer pour vous..."
		}
		{
			hash = "925e5e369715af3d"
			en = "Summarize"
			fr = "R\xc3\xa9sumer"
		}
		{
			hash = "89682582a7c80b55"
			en = "Google API Key"
			fr = "Cl\xc3\xa9 API Google"
		}
		{
			hash = "43d9d04ea4694266"
			en = "Please provide guidance from the company data below using these instructions:\n"
			fr = "Veuillez fournir des informations sur les donn\xc3\xa9es de l'entreprise ci-dessous en utilisant ces instructions:\n"
		}
		{
			hash = "d5532528a082d407"
			en = "- state if this company could part of a paradigm market shift,\n"
			fr = "- indiquez si cette entreprise pourrait faire partie d'un changement de paradigme du march\xc3\xa9,\n"
		}
		{
			hash = "ac285848835c4f18"
			en = "\xee\x97\x8d Close"
			fr = "\xee\x97\x8d Fermer"
		}
		{
			hash = "f16b6da88f2d5bf6"
			en = "Filter symbols..."
			fr = "Filtrer les symboles..."
		}
		{
			hash = "2df6ee4c465aa6d9"
			en = "%5d symbols"
			fr = "%5d symboles"
		}
		{
			hash = "e4ac316984c1505a"
			en = "Search stock exchange to index"
			fr = "March\xc3\xa9s boursiers \xc3\xa0 indexer"
		}
		{
			hash = "c24a9b29c17fab15"
			en = " Y./Y. %.2lf %% (%.0lf years) "
			fr = " Y./Y. %.2lf %% (%.0lf ans) "
		}
		{
			hash = "f79bbb3a0b19618f"
			en = "\xee\x99\x81 Show Titles With No Transaction"
			fr = "\xee\x99\x81 Afficher les titres sans transaction"
		}
		{
			hash = "c31995e558728cd3"
			en = "Changing that setting requires restarting the application."
			fr = "Changer ce param\xc3\xa8tre requiert de red\xc3\xa9marrer l'application."
		}
		{
			hash = "bbf704cab74d5320"
			en = "{0} Transactions"
			fr = "Transactions {0}"
		}
		{
			hash = "add16f40a8854b83"
			en = " Add a price alert of {0:currency} for {1:symbol} "
			fr = " Ajouter une alerte de prix de {0:currency} pour {1:symbol} "
		}
		{
			hash = "a1ace1b624238f45"
			en = "Show all records"
			fr = "Afficher tous les enregistrements"
		}
		{
			hash = "3e609c602478355a"
			en = "Changing that setting will restart the indexing process but if will not delete already indexed stock from removed exchanges. Indexing a new stock exchange can take between 1 to 3 hours."
			fr = "Changer ce param\xc3\xa8tre red\xc3\xa9marrera le processus d'indexation mais ne supprimera pas les titres d\xc3\xa9j\xc3\xa0 index\xc3\xa9s des march\xc3\xa9s boursiers supprim\xc3\xa9s. L'indexation d'un nouveau march\xc3\xa9 boursier peut prendre entre 1 et 3 heures."
		}
		{
			hash = "27c76e01e90f64de"
			en = "No results for %s"
			fr = "Aucun r\xc3\xa9sultat pour %s"
		}
		{
			hash = "b2c881cf59ec0a7c"
			en = "gained"
			fr = "gagn\xc3\xa9"
		}
		{
			hash = "e7f5fc3ffdc5c13"
			en = "lost"
			fr = "perdu"
		}
		{
			hash = "728d100e99ae013c"
			en = "ago"
			fr = "depuis"
		}
		{
			hash = "63dff7df4d269339"
			en = "year"
			fr = "ann\xc3\xa9e"
		}
		{
			hash = "e6347f48be4d176a"
			en = "days"
			fr = "jours"
		}
		{
			hash = "7f5436f808f6244f"
			en = "week"
			fr = "semaine"
		}
		{
			hash = "6edb9fc978c2949"
			en = "weeks"
			fr = "semaines"
		}
		{
			hash = "f43264d7a6f0f237"
			en = "month"
			fr = "mois"
		}
		{
			hash = "1786b723766e2dcb"
			en = "months"
			fr = "mois"
		}
		{
			hash = "b553427889c4a99c"
			en = "{0,round} {1,translate:unit} {2,translate:ago}"
			fr = "il y a {0,round} {1,translate:unit}"
		}
		{
			hash = "efa8d20efe8998ab"
			en = "years"
			fr = "ann\xc3\xa9es"
		}
		{
			hash = "e30845f8fb711593"
			en = "\xee\xa3\xa5 gained"
			fr = "\xee\xa3\xa5 gagn\xc3\xa9"
		}
		{
			hash = "b0a7a474d0b1c7c0"
			en = "\xee\xa3\xa3 lost"
			fr = "\xee\xa3\xa3 perdu"
		}
		{
			hash = "ba935660802261a4"
			en = "If you would have invested {0,currency:10k} in {1:date} ({1:since}) you would of {3,translate:gain} {2:currency}"
			fr = "Si vous aviez investi {0,currency:10k} en {1:date} ({1:since}) vous auriez {3,translate:gain} {2:currency} depuis"
		}
		{
			hash = "c89d036ff171ed01"
			en = "If you would've invested {0,currency:10k} {1} days before {2:date} and sold on that day you would of {3,translate:gain} {4:currency}"
			fr = "Si vous aviez investi {0,currency:10k} {1} jours avant le {2:date} et vendu ce jour-l\xc3\xa0 vous auriez {3,translate:gain} {4:currency}"
		}
		{
			hash = "1280527451e7f85d"
			en = "EOD API Service URL"
			fr = "URL du service EOD API"
		}
		{
			hash = "292f5e6df687a8fb"
			en = "Connected through %s"
			fr = "Connect\xc3\xa9 via %s"
		}
		{
			hash = "48deb88dc1038b3a"
			en = "%s\n\nConnected through %s"
			fr = "%s\n\nConnect\xc3\xa9 via %s"
		}
<<<<<<< HEAD
=======
		{
			hash = "7dd5e7cabf51dec7"
			en = "\xee\x94\xa5 Alerts"
			fr = "\xee\x94\xa5 Alertes"
		}
		{
			hash = "78fc1717688c95f8"
			en = "Created"
			fr = "Date de cr\xc3\xa9ation"
		}
		{
			hash = "5dad570b622774e7"
			en = "Add bid price alert (Low: {0, currency})"
			fr = "Ajouter une alerte de prix d'achat (Bas: {0, currency})"
		}
		{
			hash = "98ccc914980194e3"
			en = "Add bid price alert (High: {0, currency})"
			fr = "Ajouter une alerte de prix d'achat (Haut: {0, currency})"
		}
		{
			hash = "93116b625ecf1d40"
			en = "Price trends are positive."
			fr = "Les tendances de prix sont positives."
		}
		{
			hash = "53c1c8e8c078a0e4"
			en = "Company fundamentals and diversification are considered"
			fr = "Fondamentaux de l'entreprise et diversification sont consid\xc3\xa9r\xc3\xa9s"
		}
		{
			hash = "f9b79dc49aeac70c"
			en = "Recent events are positive."
			fr = "Les derniers \xc3\xa9v\xc3\xa8nements sont positifs."
		}
		{
			hash = "b4f380a153da5d49"
			en = "Financial performance"
			fr = "Performance financi\xc3\xa8re"
		}
		{
			hash = "8c9e40065f3cb650"
			en = "Stock liquidity"
			fr = "Liquidit\xc3\xa9 de l'action"
		}
		{
			hash = "69a87c3705e18a3b"
			en = "Stock volatility"
			fr = "Volatilit\xc3\xa9 de l'action"
		}
		{
			hash = "75a927db93916caa"
			en = "Target limits are interesting"
			fr = "Les limites de cible sont int\xc3\xa9ressantes"
		}
		{
			hash = "a0552fc5df318b08"
			en = "Company perspectives are positive. (MAX >= 25%)"
			fr = "Perspectives de l'entreprise sont positives. (MAX >= 25%)"
		}
		{
			hash = "175c1141dd6e8702"
			en = "It's important to examine the price trend of the company to determine if it's growing or declining. \n\nPrice trends such as 50-day moving average, 200-day moving average, and 52-week high can help evaluate a company's financial performance.\n\nMarket trends can impact the stock price. Investors should monitor market trends to determine if the company is likely to outperform or under perform the market as a whole.\n \xee\xa0\xb4 Check the Trend graphic\n \xee\xa0\xb4 Check the Market Trend (EMA, SMA, WMA, etc.)\n"
			fr = "Il est important d'examiner la tendance des prix de l'entreprise pour d\xc3\xa9terminer s'il est en croissance ou en d\xc3\xa9clin. \n\nLes tendances de prix telles que la moyenne mobile de 50 jours, la moyenne mobile de 200 jours et le 52e plus haut peuvent aider \xc3\xa9valuer la performance financi\xc3\xa8re d'une entreprise.\n\nLes tendances du march\xc3\xa9 peuvent impacter le prix de l'action. Les investisseurs doivent surveiller les tendances du march\xc3\xa9 pour d\xc3\xa9terminer si l'entreprise est susceptible de d\xc3\xa9passer ou de sous-performer le march\xc3\xa9 dans son ensemble.\n \xee\xa0\xb4 V\xc3\xa9rifier le graphique de tendance\n \xee\xa0\xb4 V\xc3\xa9rifier la tendance du march\xc3\xa9 (EMA, SMA, WMA, etc.)\n"
		}
		{
			hash = "2b732a16056f6650"
			en = "It's important to understand the company's fundamentals, including its business model, competition, and future prospects. If the company has a competitive advantage and positive future prospects, it can be a good sign for investors.\n\nInvestors should be aware of the importance of diversifying their investment portfolio. It's recommended not to invest all funds in one stock but to diversify the portfolio by investing in different companies and industries.\n \xee\xa0\xb4 Check the company website\n \xee\xa0\xb4 Check the company's annual report\n"
			fr = "Il est important de comprendre les fondamentaux de l'entreprise, y compris son mod\xc3\xa8le d'affaires, sa concurrence et ses perspectives futures. Si l'entreprise a un avantage concurrentiel et des perspectives futures positives, cela peut \xc3\xaatre un bon signe pour les investisseurs.\n\nLes investisseurs doivent \xc3\xaatre conscients de l'importance de diversifier leur portefeuille d'investissement. Il est recommand\xc3\xa9 de ne pas investir tous les fonds dans une seule action mais de diversifier le portefeuille en investissant dans diff\xc3\xa9rentes entreprises et industries.\n \xee\xa0\xb4 V\xc3\xa9rifier le site web de l'entreprise\n \xee\xa0\xb4 V\xc3\xa9rifier le rapport annuel de l'entreprise\n"
		}
		{
			hash = "4a445eaad10b9668"
			en = "It's important to monitor recent events related to the company, such as financial results announcements, management changes, and product developments. These events can impact the stock price.\n \xee\xa0\xb4 Check the company's news\n \xee\xa0\xb4 Check the company's social media\n \xee\xa0\xb4 Check the Activity graphic\n"
			fr = "Il est important de surveiller les derniers \xc3\xa9v\xc3\xa8nements li\xc3\xa9s \xc3\xa0 l'entreprise, tels que les annonces de r\xc3\xa9sultats financiers, les changements de direction et les d\xc3\xa9veloppements de produits. Ces \xc3\xa9v\xc3\xa8nements peuvent impacter le prix de l'action.\n \xee\xa0\xb4 V\xc3\xa9rifier les nouvelles de l'entreprise\n \xee\xa0\xb4 V\xc3\xa9rifier les r\xc3\xa9seaux sociaux de l'entreprise\n \xee\xa0\xb4 V\xc3\xa9rifier le graphique d'activit\xc3\xa9\n"
		}
		{
			hash = "7252e43a040bef70"
			en = "It's important to examine the financial performance of the company over the last few quarters to determine if it's growing or declining. Financial ratios such as price-to-earnings ratio, price-to-book ratio, and dividend yield ratio can help evaluate a company's financial performance.\n \xee\xa0\xb4 Check the Financials charts\n \xee\xa0\xb4 Check the company's financial ratios\n \xee\xa0\xb4 Check the company's financial statements\n"
			fr = "Il est important d'examiner les performances financi\xc3\xa8res de l'entreprise au cours des derniers trimestres pour d\xc3\xa9terminer s'il est en croissance ou en d\xc3\xa9clin. Les ratios financiers tels que le ratio cours-b\xc3\xa9n\xc3\xa9fice, le ratio cours-livre et le ratio rendement du dividende peuvent aider \xc3\xa9valuer la performance financi\xc3\xa8re d'une entreprise.\n \xee\xa0\xb4 V\xc3\xa9rifier les graphiques financiers\n \xee\xa0\xb4 V\xc3\xa9rifier les ratios financiers de l'entreprise\n \xee\xa0\xb4 V\xc3\xa9rifier les d\xc3\xa9clarations financi\xc3\xa8res de l'entreprise\n"
		}
		{
			hash = "15ee369d6d9961c4"
			en = "It's important to choose a stock that is sufficiently liquid so that the investor can buy and sell quickly and easily without suffering significant losses due to lack of liquidity.\n \xee\xa0\xb4 Check the daily transaction volume.\n \xee\xa0\xb4 Check the company capitalization.\n \xee\xa0\xb4 Check the company's market share\n"
			fr = "Il est important de choisir une action suffisamment liquide pour que l'investisseur puisse acheter et vendre rapidement et facilement sans subir de pertes importantes en raison du manque de liquidit\xc3\xa9.\n \xee\xa0\xb4 V\xc3\xa9rifier le volume de transactions journalier.\n \xee\xa0\xb4 V\xc3\xa9rifier la capitalisation de l'entreprise.\n \xee\xa0\xb4 V\xc3\xa9rifier la part de march\xc3\xa9 de l'entreprise\n"
		}
		{
			hash = "3f19279904c14006"
			en = "Investors should be aware of the stock's volatility, or the extent to which the stock price fluctuates. More volatile stocks may offer higher potential gains but also carry higher risk.\n \xee\xa0\xb4 Beta is higher or equal to 90%.\n \xee\xa0\xb4 Flex difference is higher than 6%.\n \xee\xa0\xb4 Sell limit is higher or equal to 3%.\n"
			fr = "Les investisseurs doivent \xc3\xaatre conscients de la volatilit\xc3\xa9 de l'action, c'est-\xc3\xa0-dire de l'\xc3\xa9tendue \xc3\xa0 laquelle le prix de l'action fluctue. Les actions plus volatiles peuvent offrir des gains potentiels plus \xc3\xa9lev\xc3\xa9s, mais elles comportent \xc3\xa9galement un risque plus \xc3\xa9lev\xc3\xa9.\n \xee\xa0\xb4 Le beta est sup\xc3\xa9rieur ou \xc3\xa9gal \xc3\xa0 90%.\n \xee\xa0\xb4 La diff\xc3\xa9rence de flex est sup\xc3\xa9rieure \xc3\xa0 6%.\n \xee\xa0\xb4 Le plafond de vente est sup\xc3\xa9rieur ou \xc3\xa9gal \xc3\xa0 3%.\n"
		}
		{
			hash = "dc188617c607d2f"
			en = "Analyst opinions can provide an indication of the stock's future direction. Investors may consider analyst opinions to get an idea of the company's prospects.\n \xee\xa0\xb4 Check the Wall Street target\n \xee\xa0\xb4 Check the year low and year high\n"
			fr = "Les opinions des analystes peuvent fournir une indication de la direction future de l'action. Les investisseurs peuvent prendre en consid\xc3\xa9ration les opinions des analystes pour avoir une id\xc3\xa9e des perspectives de l'entreprise.\n \xee\xa0\xb4 V\xc3\xa9rifier la cible de Wall Street\n \xee\xa0\xb4 V\xc3\xa9rifier le plus bas et le plus haut de l'ann\xc3\xa9e\n"
		}
		{
			hash = "3752c38f4ccd8309"
			en = "It's important to compare the company with its peers to determine if it's growing or declining. Also take a close look to the company's financial performance and future prospects year after year.\n\xee\xa0\xb4 Look for green value!\n\xee\xa0\xb4 Is company dividend yield high?\n"
			fr = "Il est important de comparer l'entreprise avec ses concurrents pour d\xc3\xa9terminer s'il est en croissance ou en d\xc3\xa9clin. Regardez \xc3\xa9galement de pr\xc3\xa8s la performance financi\xc3\xa8re de l'entreprise et ses perspectives de l'ann\xc3\xa9e prochaine.\n\xee\xa0\xb4 Cherchez la valeur verte!\n\xee\xa0\xb4 Le rendement du dividende de l'entreprise est-il \xc3\xa9lev\xc3\xa9?\n"
		}
		{
			hash = "9468b8725848f001"
			en = "Market Cap"
			fr = "Capitalisation"
		}
		{
			hash = "a0e9c9f3d4f991eb"
			en = "Current volume is %.2lf %% of the average volume over the last 3 months"
			fr = "Le volume actuel est de %.2lf %% du volume moyen sur les 3 derniers mois"
		}
		{
			hash = "238e690afc6e4ef2"
			en = "Today's volume is %.2lf %% of the average volume over the last 3 months (%.*s/%.*s)"
			fr = "Le volume d'aujourd'hui est de %.2lf %% du volume moyen sur les 3 derniers mois (%.*s/%.*s)"
		}
		{
			hash = "b119fb860a2f5930"
			en = "Y/Y"
			fr = "Y/Y"
		}
		{
			hash = "f1dd235cb979adc0"
			en = "units"
			fr = "unit\xc3\xa9s"
		}
		{
			hash = "a0835b687fb8759d"
			en = "units:"
			fr = "unit\xc3\xa9s:"
		}
		{
			hash = "eb2cffc14e2b519f"
			en = "No financial sheets to display"
			fr = "Aucune feuille financi\xc3\xa8re \xc3\xa0 afficher"
		}
>>>>>>> 709d6072
	]
}<|MERGE_RESOLUTION|>--- conflicted
+++ resolved
@@ -2035,8 +2035,6 @@
 			en = "%s\n\nConnected through %s"
 			fr = "%s\n\nConnect\xc3\xa9 via %s"
 		}
-<<<<<<< HEAD
-=======
 		{
 			hash = "7dd5e7cabf51dec7"
 			en = "\xee\x94\xa5 Alerts"
@@ -2172,6 +2170,5 @@
 			en = "No financial sheets to display"
 			fr = "Aucune feuille financi\xc3\xa8re \xc3\xa0 afficher"
 		}
->>>>>>> 709d6072
 	]
 }