{
	images = []
	strings = [
		{
			fr = "<racine>"
			en = "<root>"
		}
		{
			hash = "315259d58df4971e"
			en = "File"
			fr = "Fichier"
			it = "File"
		}
		{
			hash = "3cd9abbe69023cf5"
			en = "Create"
			fr = "Cr\xc3\xa9er"
			it = "Creare"
		}
		{
			hash = "cba02097bd28edff"
			en = "Open"
			fr = "Ouvrir"
		}
		{
			hash = "2db70e0343e151ce"
			en = "\xee\xa1\xb9 Exit"
			fr = "\xee\xa1\xb9 Quitter"
			it = "\xee\xa1\xb9 Uscire"
		}
		{
			hash = "e85cb85742aca2c7"
			en = "Language"
			fr = "Langue"
		}
		{
			hash = "270e253161ae0ca9"
			en = "EOD API Key"
			fr = "Cl\xc3\xa9 API EOD"
			it = "Chiave API EOD"
		}
		{
			hash = "c8e0c8e596234111"
			en = "i.e. USD"
			fr = "soit USD"
		}
		{
			hash = "4a88a66f5d6db835"
			en = "i.e. USD%s is %.2lf $"
			fr = "USD%s vaut %.2lf $"
		}
		{
			hash = "1af16e15bd83b48c"
			en = "Preferred Dividends %"
			fr = "Taux de rendement souhait\xc3\xa9 (%)"
			it = "Dividendi privilegiati %"
		}
		{
			hash = "3db8b69ff90df38c"
			en = "Show logo banners"
			fr = "Afficher les banni\xc3\xa8res"
			it = "Mostra banner con logo"
		}
		{
			hash = "c29864d9b8d44011"
			en = "Font scaling"
			fr = "Taille de la police de caract\xc3\xa8res"
		}
		{
			hash = "86f60888f62f3e63"
			en = "Frame Throttling"
			fr = "Limitation des images par seconde"
		}
		{
			hash = "40c96ee67e70b275"
			en = "%d milliseconds"
			fr = "%d millisecondes"
		}
		{
			hash = "7c3a4fd11ab3bba7"
			en = "Time to wait before rendering another frame (ms).\nThe higher the number, less resources are used, therefore more battery time!"
			fr = "Temps d'attente avant de rafra\xc3\xaechir l'\xc3\xa9cran (ms).\nPlus le nombre est \xc3\xa9lev\xc3\xa9, moins de ressources sont utilis\xc3\xa9es, donc plus d'autonomie !"
		}
		{
			hash = "7acd7163c9e895ef"
			en = "Symbols"
			fr = "Symboles"
		}
		{
			hash = "e34fb7bc1ab67af5"
			en = "Indexes"
			fr = "Indices"
		}
		{
			hash = "b0387866bf2040ee"
			en = "IPOs"
			fr = "IPO"
		}
		{
			hash = "f3bd23add0cfa5cb"
			en = "TO Symbols"
			fr = "Symboles TO"
		}
		{
			hash = "2f82ed49ee0686d8"
			en = "CVE Symbols"
			fr = "Symboles V (TO)"
		}
		{
			hash = "3dacf030a2e757b2"
			en = "NEO Symbols"
			fr = "Symboles NEO"
		}
		{
			hash = "426a2b4a41ec2995"
			en = "US Symbols"
			fr = "Symboles US"
		}
		{
			en = "\xef\x80\xaf Search ##Search"
			fr = "\xef\x80\xaf Rechercher ##Search"
		}
		{
			hash = "fc1683103971e92e"
			en = "Add Entry"
			fr = "Ajouter"
		}
		{
			hash = "40261f2015b16d6a"
			en = "Show Extra Charts"
			fr = "Afficher les graphiques suppl\xc3\xa9mentaires"
		}
		{
			hash = "c893566fe75c5978"
			en = "Delete"
			fr = "Supprimer"
		}
		{
			hash = "74f7620f89c1cce1"
			en = "Update"
			fr = "Actualiser"
		}
		{
			hash = "d1ef06780ef49011"
			en = "Close"
			fr = "Fermer"
		}
		{
			hash = "5cf2a32132e1f637"
			en = "Limits"
			fr = "Limites"
		}
		{
			hash = "9322d0fcabd9e3ae"
			en = "Extra Charts"
			fr = "Graphiques suppl\xc3\xa9mentaires"
		}
		{
			hash = "7cac35efd47d5817"
			en = "Invert Time"
			fr = "Inverser temps"
		}
		{
			hash = "711104e142ec1249"
			en = "History"
			fr = "Historique"
		}
		{
			hash = "8e063595fb0ed8cd"
			en = "Target %"
			fr = "Cible %"
		}
		{
			hash = "cd70a4bfc875a8f7"
			en = "Currency"
			fr = "Devise"
		}
		{
			hash = "475bad5102c30808"
			en = "Fund"
			fr = "Fonds"
		}
		{
			hash = "4b0d1fd532e28b2c"
			en = "Search"
			fr = "Rechercher"
		}
		{
			hash = "43666ee604354304"
			en = "Last Day"
			fr = "Dernier jour"
		}
		{
			hash = "939f9f77732b5991"
			en = "This software is provided 'as-is', without any express or implied warranty. In no event will the authors be held liable for any damages arising from the use of this software."
			fr = "Ce logiciel est fourni 'tel quel', sans aucune garantie explicite ou implicite. En aucun cas les auteurs ne pourront \xc3\xaatre tenus responsables de tout dommage direct ou indirect, quel qu'il soit, r\xc3\xa9sultant de l'utilisation de ce logiciel."
		}
		{
			hash = "bb8a54cdfd4df0ff"
			en = "This software uses the following third-party libraries:"
			fr = "Ce logiciel utilise les biblioth\xc3\xa8ques suivantes:"
		}
		{
			hash = "1073dbbcd4594f61"
			en = "Modules"
			fr = "Modules"
		}
		{
			hash = "58aa8ad1c1165789"
			en = "Windows"
			fr = "Fen\xc3\xaatre"
		}
		{
			hash = "5500876517d161e7"
			en = "Help"
			fr = "Aide"
		}
		{
			hash = "3b0e2dcdf6d198f6"
			en = "Report"
			fr = "Rapport"
		}
		{
			hash = "f193fca30f6cf7f"
			en = "Report..."
			fr = "Rapport..."
		}
		{
			hash = "2abbf2b45050b321"
			en = "\xee\xa0\xb7 Realtime"
			fr = "\xee\xa0\xb7 Temps r\xc3\xa9el"
		}
		{
			hash = "d4283431a94d2409"
			en = "\xef\x83\xb5 Indicators"
			fr = "\xef\x83\xb5 Indicateurs"
		}
		{
			hash = "21951936139215b8"
			en = "\xee\x85\x85 Add Title"
			fr = "\xee\x85\x85 Ajouter un titre"
		}
		{
			hash = "f91c72167e609479"
			en = "\xee\xa6\x9b Expression Columns"
			fr = "\xee\xa6\x9b Colonnes d'expression"
		}
		{
			hash = "3ecef1454b889dfe"
			en = "\xef\x81\x9b Show Sold"
			fr = "\xef\x81\x9b Afficher les ventes"
		}
		{
			hash = "776f1bba8ac9c221"
			en = "\xef\x81\xb1 Show Summary"
			fr = "\xef\x81\xb1 Afficher le r\xc3\xa9sum\xc3\xa9"
		}
		{
			hash = "a65f890b150f757a"
			en = "\xee\xa4\xa2 Show Timeline"
			fr = "\xee\xa4\xa2 Afficher la timeline"
		}
		{
			hash = "421dba4b950dae0a"
			en = "\xee\x93\xbb Show Transactions"
			fr = "\xee\x93\xbb Afficher les transactions"
		}
		{
			hash = "116db394b3bab225"
			en = "\xee\x85\xa1 Save"
			fr = "\xee\x85\xa1 Enregistrer"
		}
		{
			hash = "e6ec130651b34b51"
			en = "\xee\x97\x95 Refresh"
			fr = "\xee\x97\x95 Actualiser"
		}
		{
			hash = "3816a7208e1719bf"
			en = "Pattern"
			fr = "Pattern"
		}
		{
			hash = "eaba272290cf7113"
			en = "Read News"
			fr = "Lire les nouvelles"
		}
		{
			hash = "73cae61d9fb6e08f"
			en = "EOD"
			fr = "EOD"
		}
		{
			hash = "50f32017880c8c4f"
			en = "Trends"
			fr = "Tendances"
		}
		{
			hash = "97f9befa718bf86"
			en = "Earnings"
			fr = "R\xc3\xa9sultats"
		}
		{
			hash = "5ffd55d600dabe55"
			en = "Technical"
			fr = "Technique"
		}
		{
			hash = "dd6d943002125f86"
			en = "Fundamentals"
			fr = "Fondamentaux"
		}
		{
			hash = "6b126e73f1110fd2"
			en = "Real-time"
			fr = "Temps r\xc3\xa9el"
		}
		{
			hash = "24ad4dccb5387e92"
			en = "Show Debug Logs"
			fr = "Information de d\xc3\xa9bogage"
		}
		{
			hash = "4bb994bfcdedfc77"
			en = "Show Memory Stats"
			fr = "Statistiques de m\xc3\xa9moire"
		}
		{
			hash = "6b148d06922621a5"
			en = "\xee\xab\x96 Console"
			fr = "\xee\xab\x96 Console"
		}
		{
			hash = "bc12dfe85036ed5c"
			en = "Refresh"
			fr = "Actualiser"
		}
		{
			hash = "7a5e874223c9b29c"
			en = "Price trend is positive."
			fr = "La tendance du prix est positive."
		}
		{
			hash = "728f0c10a12232f3"
			en = "Moving trends are null or slightly negative and about to go up (crossing each others)."
			fr = "Les tendances mobiles sont nulles ou l\xc3\xa9g\xc3\xa8rement n\xc3\xa9gatives et vont bient\xc3\xb4t monter (en croisant les unes les autres)."
		}
		{
			hash = "d1153fda485d9a6d"
			en = "Activity polarity trend is positive."
			fr = "La tendance de polarit\xc3\xa9 de l'activit\xc3\xa9 est positive."
		}
		{
			hash = "3b180db0010add5d"
			en = "Sell limit is higher or equal to 3%."
			fr = "La limite de vente est sup\xc3\xa9rieure ou \xc3\xa9gale \xc3\xa0 3%."
		}
		{
			hash = "b48b275ae988db9b"
			en = "Beta is higher or equal to 90%."
			fr = "Le beta est sup\xc3\xa9rieur ou \xc3\xa9gal \xc3\xa0 90%."
		}
		{
			hash = "2643099fdc2c4f8f"
			en = "Flex difference is higher than 6%."
			fr = "La diff\xc3\xa9rence de flex est sup\xc3\xa9rieure \xc3\xa0 6%."
		}
		{
			hash = "6c53715ac969e32d"
			en = "MAX mark is higher than 25%."
			fr = "La marque MAX est sup\xc3\xa9rieure \xc3\xa0 25%."
		}
		{
			hash = "45fb6b16fff9af8a"
			en = "Target limits are interesting."
			fr = "Les limites de cible sont int\xc3\xa9ressantes."
		}
		{
			hash = "bcbdf4b8966ab776"
			en = "Today"
			fr = "Aujourd'hui"
		}
		{
			hash = "7452885a53082ba0"
			en = "Planning"
			fr = "Planification"
		}
		{
			hash = "97f4660be0bcc0ad"
			en = "Notes"
			fr = "Notes"
		}
		{
			hash = "fa158c5df092a229"
			en = "News"
			fr = "Nouvelles"
		}
		{
			hash = "18228e0d326d0ef5"
			en = "Volume"
			fr = "Volume"
		}
		{
			hash = "d4f07f8997e08d23"
			en = "High 52"
			fr = "Haut 52"
		}
		{
			hash = "89bf781b81458680"
			en = "Low 52"
			fr = "Bas 52"
		}
		{
			hash = "f9bf886dd690bc51"
			en = "Yield"
			fr = "Rendement"
		}
		{
			hash = "df1621dd32cdd115"
			en = "Beta"
			fr = "Beta"
		}
		{
			hash = "936bcf4d80e9c680"
			en = "Flex"
			fr = "Flex"
		}
		{
			hash = "37016667dd38b6b3"
			en = "Buy Limit"
			fr = "Limite Achat"
		}
		{
			hash = "86949fd726c1e516"
			en = "Sell Limit"
			fr = "Limite Vente"
		}
		{
			hash = "86a3ab2b8059be8"
			en = "Target Limit"
			fr = "Limite Cible"
		}
		{
			hash = "6970966beb7676b9"
			en = "%d days"
			fr = "%d jours"
		}
		{
			hash = "61bcc04fb634fe12"
			en = "Google"
			fr = "Google"
		}
		{
			hash = "bd920b9371b567cd"
			en = "La Presse"
			fr = "La Presse"
		}
		{
			hash = "b25f13a759c7ddb2"
			en = "Default"
			fr = "D\xc3\xa9faut"
		}
		{
			hash = "c14dfd0797a53403"
			en = "Analysis"
			fr = "Analyse"
		}
		{
			hash = "d587b52c6279314b"
			en = "LCF"
			fr = "LCF"
		}
		{
			hash = "31ba976406f16d22"
			en = "Activity"
			fr = "Activit\xc3\xa9"
		}
		{
			hash = "8ce54b5ad259ebee"
			en = "Price"
			fr = "Prix"
		}
		{
			hash = "9befa4c712f18eed"
			en = "Polarity"
			fr = "Polarit\xc3\xa9"
		}
		{
			hash = "dcbb2247c4456a36"
			en = "Popularity"
			fr = "Popularit\xc3\xa9"
		}
		{
			hash = "30c0d99c4bb48f86"
			en = "Hits"
			fr = "R\xc3\xa9sultats"
		}
		{
			hash = "e3c759b5f7fad3f2"
			en = "Change"
			fr = "Diff\xc3\xa9rence"
		}
		{
			hash = "3694d3741079eb3e"
			en = "Buy"
			fr = "Acheter"
		}
		{
			hash = "c75a1ca5c868ddb4"
			en = "Sell"
			fr = "Vendre"
		}
		{
			hash = "1d9ca1ffbbe54378"
			en = "Flex Low"
			fr = "Flex Bas"
		}
		{
			hash = "1575e43e8075257b"
			en = "Flex High"
			fr = "Flex Haut"
		}
		{
			hash = "6c3146e247b33fcc"
			en = "WS"
			fr = "Wall Street"
		}
		{
			hash = "d71f6efaf738b92c"
			en = "Low"
			fr = "Bas"
		}
		{
			hash = "59ff7c0ef1579ef8"
			en = "High"
			fr = "Haut"
		}
		{
			hash = "6024f24bede2299e"
			en = "Zero"
			fr = "Z\xc3\xa9ro"
		}
		{
			hash = "18acc03186d6353f"
			en = "Trend"
			fr = "T.C."
		}
		{
			hash = "bc44b82da566f3d3"
			en = "Title"
			fr = "Titre"
		}
		{
			hash = "ac435e0d3a221970"
			en = "No news feed"
			fr = "Aucun flux d'actualit\xc3\xa9"
		}
		{
			hash = "8d00a6818129a9e5"
			en = "Track historical data for this report."
			fr = "Suivre les donn\xc3\xa9es historiques pour ce rapport."
		}
		{
			hash = "f5877510a374dc64"
			en = "Target"
			fr = "Cible"
		}
		{
			hash = "6435d22c518f05ad"
			en = "Profit"
			fr = "Profit"
		}
		{
			hash = "849a5394bd019de9"
			en = "Avg. Days"
			fr = "Jours Moy."
		}
		{
			hash = "9486aaebc4d3a302"
			en = " Average Rate (USD): %.2lf $ \n Based on the average acquisition time of every titles (%.0lf). "
			fr = " Taux moyen (USD): %.2lf $\n Bas\xc3\xa9 sur le temps moyen d'acquisition de chaque titre (%.0lf). "
		}
		{
			hash = "ea0639e8c1f19a5a"
			en = "Daily average"
			fr = "Moyenne quotidienne"
		}
		{
			hash = "13077de7a316417d"
			en = "Day Gain"
			fr = "Gain journalier"
		}
		{
			hash = "9f9be50f55873d2d"
			en = "Dividends"
			fr = "Dividendes"
		}
		{
			hash = "c197a757a1510aa2"
			en = "Capital"
			fr = "Capitale"
		}
		{
			hash = "9588b18155b69105"
			en = "Enhanced earnings"
			fr = "Rendement am\xc3\xa9lior\xc3\xa9"
		}
		{
			hash = "4b43130c85f9d879"
			en = "Sell Count"
			fr = "Nb. de ventes"
		}
		{
			hash = "9604271db991303c"
			en = "Sell Total"
			fr = "Total des ventes"
		}
		{
			hash = "1ac3a34529026188"
			en = "Sell Average"
			fr = "Moyenne des ventes"
		}
		{
			hash = "49dec57816301850"
			en = "Sell Greediness"
			fr = "Ventes pr\xc3\xa9cipit\xc3\xa9es"
		}
		{
			hash = "785d583f91bf5766"
			en = "Sells (Loses)"
			fr = "Ventes (Pertes)"
		}
		{
			hash = "794f094c2e7fdbd"
			en = "Investments"
			fr = "Investissements"
		}
		{
			hash = "d202a1ca79af04a7"
			en = "Total Value"
			fr = "Valeur totale"
		}
		{
			hash = "b9144d477bbe8a4a"
			en = "Total Gain"
			fr = "Gain total"
		}
		{
			hash = "23de0f6c0f415f2b"
			en = "Rename"
			fr = "Renommer"
		}
		{
			hash = "6e0e74ea33e46472"
			en = "Save"
			fr = "Sauvegarder"
		}
		{
			hash = "aebfa8119b9d12bf"
			en = "Name"
			fr = "Nom"
		}
		{
			hash = "fd194a001ab63919"
			en = "\xee\xa3\x9f Date"
			fr = "\xee\xa3\x9f Date"
		}
		{
			hash = "ce0596beea8b9429"
			en = " \xee\xab\x87||\xee\xab\x87 Quantity"
			fr = " \xee\xab\x87||\xee\xab\x87 Quantit\xc3\xa9"
		}
		{
			hash = "f70bb285f1575462"
			en = "  Buy \xee\x95\x8e||\xee\x95\x8e Average Cost"
			fr = "Achat \xee\x95\x8e||\xee\x95\x8e Co\xc3\xbft moyen"
		}
		{
			hash = "73d4f924ffbcd287"
			en = "Price \xee\x89\xa3||\xee\x89\xa3 Market Price"
			fr = "Prix \xee\x89\xa3||\xee\x89\xa3 Prix du march\xc3\xa9"
		}
		{
			hash = "a25d5009c2c41b82"
			en = "  Ask \xef\x81\x8b||\xef\x81\x8b Ask Price"
			fr = " Dem. \xef\x81\x8b||\xef\x81\x8b Prix \xc3\xa0 demander"
		}
		{
			hash = "1ee46f4831f7601a"
			en = "PS \xee\xa3\xa5||\xee\xa3\xa5 Prediction Sensor"
			fr = "PS \xee\xa3\xa5||\xee\xa3\xa5 Pr\xc3\xa9diction"
		}
		{
			hash = "9cd484e4a69fe675"
			en = "EPS \xee\xa3\xa5||\xee\xa3\xa5 Earning Trend"
			fr = "EPS \xee\xa3\xa5||\xee\xa3\xa5 Tendance des b\xc3\xa9n\xc3\xa9fices"
		}
		{
			hash = "91b27dfca733dc39"
			en = " Day %||\xef\x81\x8a Day % "
			fr = "Auj. %||\xef\x81\x8a Jour % "
		}
		{
			hash = "ef5856daf090c774"
			en = "  Y. \xee\xa4\xb6||\xee\xa4\xb6 Yesterday % "
			fr = "Hier \xee\xa4\xb6||\xee\xa4\xb6 Hier % "
		}
		{
			hash = "4701b90af262966c"
			en = "  1W \xee\xbf\xa8||\xee\xbf\xa8 % since 1 week"
			fr = "  1W \xee\xbf\xa8||\xee\xbf\xa8 % depuis 1 semaine"
		}
		{
			hash = "7cd455720e9b392c"
			en = "  1M \xee\xbf\xa7||\xee\xbf\xa7 % since 1 month"
			fr = "  1M \xee\xbf\xa7||\xee\xbf\xa7 % depuis 1 mois"
		}
		{
			hash = "83886e42eebed610"
			en = "  3M \xee\xbf\xa7||\xee\xbf\xa7 % since 3 months"
			fr = "  3M \xee\xbf\xa7||\xee\xbf\xa7 % depuis 3 mois"
		}
		{
			hash = "bc0cca9c5f9036fa"
			en = "1Y \xee\xaf\x8c||\xee\xaf\x8c % since 1 year"
			fr = "1Y \xee\xaf\x8c||\xee\xaf\x8c % depuis 1 an"
		}
		{
			hash = "6afc4a3a796f4019"
			en = "10Y \xee\xaf\x8c||\xee\xaf\x8c % since 10 years"
			fr = "10Y \xee\xaf\x8c||\xee\xaf\x8c % depuis 10 ans"
		}
		{
			hash = "58301bb1fa7e4767"
			en = "   \xee\xad\xb0||\xee\xad\xb0 Exchange Rate"
			fr = "   \xee\xad\xb0||\xee\xad\xb0 Taux de change"
		}
		{
			hash = "84cb06a745e32963"
			en = " R. \xee\xa1\xa0||\xee\xa1\xa0 Return Rate (Yield)"
			fr = " R. \xee\xa1\xa0||\xee\xa1\xa0 Taux de rendement"
		}
		{
			hash = "5ee1fffa19128806"
			en = "      I. \xee\x8b\xab||\xee\x8b\xab Total Investments (based on average cost)"
			fr = "      I. \xee\x8b\xab||\xee\x8b\xab Investissement Total (bas\xc3\xa9 sur le prix moyen)"
		}
		{
			hash = "4f743c9957329d7a"
			en = "      V. \xee\xa1\x90||\xee\xa1\x90 Total Value (as of today)"
			fr = "      V. \xee\xa1\x90||\xee\xa1\x90 Valeur totale (aujourd'hui)"
		}
		{
			hash = "595f681f7c9f118d"
			en = "   Gain \xee\xad\xbd||\xee\xad\xbd Total Gain (as of today)"
			fr = "   Gain \xee\xad\xbd||\xee\xad\xbd Gain total (aujourd'hui)"
		}
		{
			hash = "f00ab2c582ae7d3"
			en = " % \xef\x81\x8a||\xef\x81\x8a Total Gain % "
			fr = " % \xef\x81\x8a||\xef\x81\x8a Gain total % "
		}
		{
			hash = "b1c7ef6e963c47f3"
			en = "\xee\xa3\x91 Sector"
			fr = "\xee\xa3\x91 Secteur"
		}
		{
			hash = "27ed4411c52b33e5"
			en = "\xee\xa4\x96||\xee\xa4\x96 Elapsed Days"
			fr = "\xee\xa4\x96||\xee\xa4\x96 Jours \xc3\xa9coul\xc3\xa9s"
		}
		{
			hash = "7192addd0eda75de"
			en = "   \xef\x81\x8a %||\xef\x81\x8a Total Gain % "
			fr = "   \xef\x81\x8a %||\xef\x81\x8a Gain total % "
		}
		{
			hash = "4a4da79411834587"
			en = "     \xee\x96\x87 Assets||\xee\x96\x87 Any other accounted assets"
			fr = "     \xee\x96\x87 Actifs||\xee\x96\x87 Tous les autres actifs comptabilis\xc3\xa9s"
		}
		{
			hash = "701383ae56a567c6"
			en = "     \xee\xa1\x8f Wealth||\xee\xa1\x8f Total wealth of all your earnings"
			fr = "     \xee\xa1\x8f Richesse||\xee\xa1\x8f Richesse totale de tous vos revenus"
		}
		{
			hash = "472a198828c1ccb6"
			en = "         \xee\xa1\xab $||\xee\xa1\xab Change in $ since last time"
			fr = "         \xee\xa1\xab $||\xee\xa1\xab Changement en $ depuis la derni\xc3\xa8re fois"
		}
		{
			hash = "5391aa28a44f36de"
			en = "    \xee\xa1\xab %||\xee\xa1\xab Change in % since last time"
			fr = "    \xee\xa1\xab %||\xee\xa1\xab Changement en % depuis la derni\xc3\xa8re fois"
		}
		{
			hash = "eacdb448b5b5f77c"
			en = "Edit History (%.*s)###EH19"
			fr = "Modifier l'historique (%.*s)###EH1"
		}
		{
			hash = "e5bf46021bca5a81"
			en = "EOD [API USAGE %.3lg %%]"
			fr = "EOD [UTILISATION DE L'API %.3lg %%]"
		}
		{
			hash = "474e31e5cea23a4b"
			en = "Loading data..."
			fr = "Chargement des donn\xc3\xa9es..."
		}
		{
			hash = "e238e56710ae711f"
			en = "\xee\xab\x96 Test Runner"
			fr = "\xee\xab\x96 Test Runner"
		}
		{
			hash = "40f1ff2a36908e81"
			en = "Clear"
			fr = "Effacer"
		}
		{
			hash = "b84b7ced06b479e"
			en = "Run All"
			fr = "Ex\xc3\xa9cuter Tout"
		}
		{
			hash = "fb6cb8c7e65ffda0"
			en = "Test Runner##1"
			fr = "Test Runner##1"
		}
		{
			hash = "40eaa8d51049b637"
			en = "Filter test cases..."
			fr = "Filtrer les cas de test..."
		}
		{
			hash = "14c67d2a50928bad"
			en = "Run"
			fr = "Ex\xc3\xa9cuter"
		}
		{
			hash = "32a0a4b9fed7551a"
			en = "Eval"
			fr = "Eval"
		}
		{
			hash = "83b6f0476bdacd0e"
			en = "\xee\xa3\x9f Date      "
			fr = "\xee\xa3\x9f Date      "
		}
		{
			hash = "931f26f4ee2bc6e8"
			en = "      \xef\xa3\xbf Funds||\xef\xa3\xbf Funds"
			fr = "      \xef\xa3\xbf Fonds||\xef\xa3\xbf Fonds"
		}
		{
			hash = "fe7174ee8cf52220"
			en = "     \xee\x9c\xba Broker||\xee\x9c\xba Brokerage Value"
			fr = "   \xee\x9c\xba Courtier||\xee\x9c\xba Valeur de courtage"
		}
		{
			hash = "2c4fa523c5a122e1"
			en = " \xee\x8b\xab Investments||\xee\x8b\xab Investments"
			fr = " \xee\x8b\xab Investissements||\xee\x8b\xab Investissements"
		}
		{
			hash = "beda56c1eafebcca"
			en = "      \xee\xa1\x90 Value||\xee\xa1\x90 Total Value"
			fr = "     \xee\xa1\x90 Valeur||\xee\xa1\x90 Valeur totale"
		}
		{
			hash = "5ece67481d620d5d"
			en = "        \xef\x81\x8a \xee\x88\xa7||\xef\x81\x8a Total Gain $"
			fr = "        \xef\x81\x8a \xee\x88\xa7||\xef\x81\x8a Gain total $"
		}
		{
			hash = "2fef29a591d0f3ef"
			en = "MAX %||\xee\xaf\x8c % since creation"
			fr = "MAX %||\xee\xaf\x8c % depuis la cr\xc3\xa9ation"
		}
		{
			hash = "6aa0ab6ff3cdf401"
			en = "No search results for %.*s\nYou can still add the search term as a title by pressing Add."
			fr = "Aucun r\xc3\xa9sultat pour %.*s\nVous pouvez toujours ajouter le terme de recherche comme titre en appuyant sur Ajouter."
		}
		{
			hash = "95ba79ab6f6c42eb"
			en = "\xef\x87\x90 Sector"
			fr = "\xef\x87\x90 Secteur"
		}
		{
			hash = "268a91fc1bba3a08"
			en = "\xee\xae\xbc Industry"
			fr = "\xee\xae\xbc Industrie"
		}
		{
			hash = "6feacd1bc385b36a"
			en = " Day %||\xef\x81\x8a Day % "
			fr = " Jour %||\xef\x81\x8a Jour % "
		}
		{
			hash = "acc878abd1b3b54a"
			en = "  1W \xee\xbf\xa8||\xee\xbf\xa8 % since 1 week"
			fr = "  1W \xee\xbf\xa8||\xee\xbf\xa8 % depuis 1 semaine"
		}
		{
			hash = "57c16d8aef37139f"
			en = "  1M \xee\xbf\xa7||\xee\xbf\xa7 % since 1 month"
			fr = "  1M \xee\xbf\xa7||\xee\xbf\xa7 % depuis 1 mois"
		}
		{
			hash = "cfa46cbafa10fd83"
			en = "1Y \xee\xaf\x8c||\xee\xaf\x8c % since 1 year"
			fr = "1Y \xee\xaf\x8c||\xee\xaf\x8c % depuis 1 an"
		}
		{
			hash = "1658bb6f7b2adc8e"
			en = "MAX %||\xee\xaf\x8c % since creation"
			fr = "MAX %||\xee\xaf\x8c % depuis la cr\xc3\xa9ation"
		}
		{
			hash = "ff4f6a2ea20d3b1"
			en = " R. \xee\xa1\xa0||\xee\xa1\xa0 Return Rate (Yield)"
			fr = " R. \xee\xa1\xa0||\xee\xa1\xa0 Taux de Rendement"
		}
		{
			hash = "d66a916b0f366a2c"
			en = "    Price \xee\x89\xa3||\xee\x89\xa3 Market Price"
			fr = "     Prix \xee\x89\xa3||\xee\x89\xa3 Prix du March\xc3\xa9"
		}
		{
			hash = "e68d90b754d27798"
			en = "Search found %u result(s) and took %.3lg %s"
			fr = "La recherche a trouv\xc3\xa9 %u r\xc3\xa9sultat(s) et a pris %.3lg %s"
		}
		{
			hash = "b2415f253adf4ef9"
			en = "\xee\xa2\xb8 Settings ##Settings"
			fr = "\xee\xa2\xb8 Param\xc3\xa8tres ##Settings"
		}
		{
			hash = "555894755280056e"
			en = "Browse News"
			fr = "Afficher Nouvelles"
		}
		{
			hash = "e919a78f20503558"
			en = "Browse Fundamentals"
			fr = "Afficher Fondamentaux"
		}
		{
			hash = "e5420778e0e9b1fe"
			en = "Re-index..."
			fr = "Re-indexer..."
		}
		{
			hash = "344f8917ef9b84e"
			en = "\xee\x82\xaf Name"
			fr = "\xee\x82\xaf Nom"
		}
		{
			hash = "7b3587c50fa64a69"
			en = "\xee\x85\x93||\xee\x85\x93 Currency"
			fr = "\xee\x85\x93||\xee\x85\x93 Devise"
		}
		{
			hash = "af280717584495e7"
			en = "\xee\x85\xb9 Type    "
			fr = "\xee\x85\xb9 Type    "
		}
		{
			hash = "77d2d6e518b30572"
			en = "Symbol"
			fr = "Symbole"
		}
		{
			hash = "30f16eee7423ce02"
			en = "\xee\x85\x93 Country"
			fr = "\xee\x85\x93 Pays"
		}
		{
			hash = "fb16cb79d88858b4"
			en = "\xee\x9f\xb1||\xee\x9f\xb1 Exchange"
			fr = "\xee\x9f\xb1||\xee\x9f\xb1 Bourse"
		}
		{
			hash = "1de78950999246a2"
			en = "\xee\x85\xb9 Type"
			fr = "\xee\x85\xb9 Type"
		}
		{
			hash = "5fa8693484c745d"
			en = "\xee\x95\xb4 Category"
			fr = "\xee\x95\xb4 Cat\xc3\xa9gorie"
		}
		{
			hash = "bf3f7cb505b494c2"
			en = "\xee\xa4\x8d ISIN     "
			fr = "\xee\xa4\x8d ISIN     "
		}
		{
			hash = "5697f989d5de400f"
			en = "||Order Type"
			fr = "||Type d'Ordre"
		}
		{
			hash = "72c76745b3fd2538"
			en = "Quantity \xee\xab\x87||\xee\xab\x87 Order Quantity"
			fr = "Quantit\xc3\xa9 \xee\xab\x87||\xee\xab\x87 Quantit\xc3\xa9 d'Ordre"
		}
		{
			hash = "34d2a61ba27fff5b"
			en = "Price \xee\x89\xa3||\xee\x89\xa3 Order Price"
			fr = "Prix \xee\x89\xa3||\xee\x89\xa3 Prix d'Ordre"
		}
		{
			hash = "fd1b52653bf7e8c9"
			en = "Close \xee\x89\xa3||\xee\x89\xa3 Close Price"
			fr = "Fermeture \xee\x89\xa3||\xee\x89\xa3 Prix de Fermeture"
		}
		{
			hash = "feec5f9861a4db79"
			en = "Split \xee\x89\xa3||\xee\x89\xa3 Split Price"
			fr = "Split \xee\x89\xa3||\xee\x89\xa3 Prix de Split"
		}
		{
			hash = "6620bed98d44e1b5"
			en = "Rate \xee\xad\xb0||\xee\xad\xb0 Exchange Rate"
			fr = "Taux \xee\xad\xb0||\xee\xad\xb0 Taux de Change"
		}
		{
			hash = "475a23b5220d8f1f"
			en = "Adjusted \xee\x89\xa3||\xee\x89\xa3 Adjusted Price"
			fr = "Ajust\xc3\xa9 \xee\x89\xa3||\xee\x89\xa3 Prix Ajust\xc3\xa9"
		}
		{
			hash = "f21b2eb3991b99fd"
			en = "Ask \xee\x89\xa3||\xee\x89\xa3 Ask Price"
			fr = "Demande \xee\x89\xa3||\xee\x89\xa3 Prix de Demande"
		}
		{
			hash = "fffa1967636c75aa"
			en = "   Value \xee\xa1\x90||\xee\xa1\x90 Total Value (as of today)"
			fr = "  Valeur \xee\xa1\x90||\xee\xa1\x90 Valeur Totale (aujourd'hui)"
		}
		{
			hash = "6da7a4dc730bb37b"
			en = "           Gain \xef\x81\x8a||\xef\x81\x8a Total Gain"
			fr = "           Gain \xef\x81\x8a||\xef\x81\x8a Gain Total"
		}
		{
			hash = "b3997a9adb262c8a"
			en = "\xef\x87\x81||\xef\x87\x81 Actions"
			fr = "\xef\x87\x81||\xef\x87\x81 Actions"
		}
		{
			hash = "4d89195bc358fe6e"
			en = "Details"
			fr = "D\xc3\xa9tails"
		}
		{
			hash = "d1ca36ca244ab217"
			en = "Show Financials"
			fr = "Afficher Finances"
		}
		{
			hash = "e1e04b06af9fe806"
			en = "Remove"
			fr = "Supprimer"
		}
		{
			hash = "6e3ca2777251b773"
			en = "Quantity"
			fr = "Quantit\xc3\xa9"
		}
		{
			hash = "def3b6fb44555ca8"
			en = "Date"
			fr = "Date"
		}
		{
			hash = "75acb4c16c4cc589"
			en = "Cancel"
			fr = "Annuler"
		}
		{
			hash = "eef8c829b05f47f9"
			en = "Apply"
			fr = "Appliquer"
		}
		{
			hash = "8944de02d84900"
			en = "Sell Value: %.2lf $"
			fr = "Valeur de Vente: %.2lf $"
		}
		{
			hash = "4e05f47aeaec8a1f"
			en = "\xee\x95\x8e Buy %.*s##13"
			fr = "\xee\x95\x8e Acheter %.*s##13"
		}
		{
			hash = "bfc5bb006c9a3f2a"
			en = " Total Investment %12s "
			fr = " Investissement Total %12s "
		}
		{
			hash = "e759c6094559eab2"
			en = " Total Value      %12s "
			fr = " Valeur Totale    %12s "
		}
		{
			hash = "6c57b260e920bd0b"
			en = " Exchange Gain    %12s "
			fr = " Gain de Change   %12s "
		}
		{
			hash = "af548d5adfa44c41"
			en = "\xef\x81\x9b Sell %.*s##7"
			fr = "\xef\x81\x9b Vendre %.*s##7"
		}
		{
			hash = "486867b4a4ff0a50"
			en = "\xee\xab\x96 Profiler"
			fr = "\xee\xab\x96 Profiler"
		}
		{
			hash = "b50a6066ed65388a"
			en = "disconnected"
			fr = "d\xc3\xa9connect\xc3\xa9"
		}
		{
			hash = "2f2266178a3008b2"
			en = "Timeline %.*s"
			fr = "Ligne du temps %.*s"
		}
		{
			hash = "78373d23a0f098ff"
			en = "Gain"
			fr = "Gain"
		}
		{
			hash = "e39c7abd75d07bab"
			en = "Stock Value"
			fr = "Valeur des Actions"
		}
		{
			hash = "16153549dda98076"
			en = "+Funds"
			fr = "+Fonds"
		}
		{
			hash = "dc2feb8bb9a9eb85"
			en = "+Dividends"
			fr = "+Dividendes"
		}
		{
			hash = "7447eb9e766df9af"
			en = "Total Value##5"
			fr = "Valeur Totale##5"
		}
		{
			hash = "13bf4cf6f9be9da3"
			en = "Total Wealth"
			fr = "Richesse Totale"
		}
		{
			hash = "c646d329b21a905c"
			en = "Search stocks... \xee\xa5\x8e"
			fr = "Rechercher des actions... \xee\xa5\x8e"
		}
		{
			hash = "9a1120bb0338ec05"
			en = "Remove index..."
			fr = "Supprimer l'indice..."
		}
		{
			hash = "63efb54b61b8700e"
			en = "Since \xee\x8f\xa3||\xee\x8f\xa3 First day with stock"
			fr = "Depuis \xee\x8f\xa3||\xee\x8f\xa3 Premier jour de l'action"
		}
		{
			hash = "51f1445bbc5c3f49"
			en = "Y/Y %||\xee\xaf\x8c Year after year % gain"
			fr = "Y/Y %||\xee\xaf\x8c Gain % par an"
		}
		{
			hash = "69a7cedeb597d699"
			en = "Name: %.*s\nEmail: %.*s\nSubscription: %.*s\nRequest: %lg/%lg"
			fr = "Nom: %.*s\nEmail: %.*s\nAbonnement: %.*s\nDemande: %lg/%lg"
		}
		{
			hash = "eb4f96ff1e5e7a8e"
			en = " Earnings:  1 Year /  Actual /  Estimate /  Diff.  / Surprise /   Gain \n           %5.2lf $ / %5.2lf $ /   %5.2lf $ / %5.2lf $ /   %.3lg %% / %.3lg %% "
			fr = " R\xc3\xa9sultats:  1 Ann\xc3\xa9e /  R\xc3\xa9el /  Estim\xc3\xa9 /  Diff.  / Surprise /   Gain \n\t\t   %5.2lf $ / %5.2lf $ /   %5.2lf $ / %5.2lf $ /   %.3lg %% / %.3lg %% "
		}
		{
			hash = "eb1fdec0022d23c3"
			en = " Loses or (Gains) if titles were kept longer before being sold"
			fr = " Perte ou (Gain) si les titres avaient \xc3\xa9t\xc3\xa9 conserv\xc3\xa9s plus longtemps avant d'\xc3\xaatre vendus"
		}
		{
			hash = "d489ebf80e463996"
			en = "Sells (Saved)"
			fr = "Ventes (Gain)"
		}
		{
			hash = "f01bd913345e3c50"
			en = "Gain including previous sells (%.2lf $)"
			fr = "Gain incluant les ventes pr\xc3\xa9c\xc3\xa9dentes (%.2lf $)"
		}
		{
			hash = "f5ddf376ae51569"
			en = "Minimal amount (%.2lf) to sell titles if you want to increase your gain considerably."
			fr = "Montant minimal (%.2lf) pour vendre des titres si vous voulez augmenter votre gain consid\xc3\xa9rablement."
		}
		{
			hash = "413e11792044c145"
			en = "Summary"
			fr = "R\xc3\xa9sum\xc3\xa9"
		}
		{
			hash = "fdcf0213a67735cb"
			en = "\xee\x85\x85 Add title"
			fr = "\xee\x85\x85 Ajouter un titre"
		}
		{
			hash = "531561efda6eddf2"
			en = "Add Title (%.*s)##5"
			fr = "Ajouter un Titre (%.*s)##5"
		}
		{
			hash = "ba6ea28da819b481"
			en = "Add"
			fr = "Ajouter"
		}
		{
			hash = "ec80b0453912a57"
			en = "Select symbol"
			fr = "S\xc3\xa9lectionner le symbole"
		}
		{
			hash = "ecce5bbfb8f07c0a"
			en = " Total Dividends %.2lf $ "
			fr = " Total des Dividendes %.2lf $ "
		}
		{
			hash = "477c0f76ba1f2233"
			en = "Yield %s"
			fr = "Rendement %s"
		}
		{
			hash = "459e7854c9bcb1ec"
			en = " Year after Year yielding (Overall ratio %.3g %%) (%.0lf last years) "
			fr = " Rendement annuel (Ratio global %.3g %%) (%.0lf derni\xc3\xa8res ann\xc3\xa9es) "
		}
		{
			hash = "cf08357a97ebfb2d"
			en = "Float Window"
			fr = "Rendre flottante"
		}
		{
			hash = "437bd88bee778259"
			en = "Disconnected"
			fr = "D\xc3\xa9connect\xc3\xa9"
		}
		{
			hash = "2cb44803b44c281a"
			en = "EOD API Key is required to use this application."
			fr = "La cl\xc3\xa9 API EOD est requise pour utiliser cette application."
		}
		{
			hash = "a6731e33a076e379"
			en = "You can get a free API key by registering at the link above. Please enter your API key below and press Continue"
			fr = "Vous pouvez obtenir une cl\xc3\xa9 API gratuite en vous inscrivant au lien ci-dessus. Veuillez saisir votre cl\xc3\xa9 API ci-dessous et appuyer sur Continuer"
		}
		{
			hash = "4e0692c8104efb9f"
			en = "Continue"
			fr = "Continuer"
		}
		{
			hash = "6d6904a5238c971d"
			en = "Type"
			fr = "Type"
		}
		{
			hash = "eedf78d12e7ed029"
			en = "Ex.||Exchange"
			fr = "Ex.||Bourse"
		}
		{
			hash = "eaf3a10f1d6df167"
			en = "\xee\xa5\x8f Cap.||Moving Capitalization"
			fr = "\xee\xa5\x8f Cap.||Capitalisation Mobile"
		}
		{
			hash = "48e72dd7046738de"
			en = "  Cap.||Capitalization"
			fr = "  Cap.||Capitalisation"
		}
		{
			hash = "d9d3f9f5dc14ff6c"
			en = "Lost Cap.||Lost Capitalization"
			fr = "Cap. Perdue||Capitalisation Perdue"
		}
		{
			hash = "641bae999381c4fa"
			en = "  Beta||Beta"
			fr = "  Beta||Beta"
		}
		{
			hash = "77c5eed9696d89a2"
			en = "    Open||Open"
			fr = "Ouverture||Ouverture"
		}
		{
			hash = "a40557be511ebcfe"
			en = "   Close||Close"
			fr = "Fermeture||Fermeture"
		}
		{
			hash = "3c8efbadb3628190"
			en = "     Low||Low"
			fr = "     Bas||Bas"
		}
		{
			hash = "85143d9fd29eaf2f"
			en = "    High||High"
			fr = "    Haut||Haut"
		}
		{
			hash = "19133ed855b0bdd2"
			en = "    %||Day Change"
			fr = "    %||Variation"
		}
		{
			hash = "1b21b87668662d50"
			en = "EMA %||Exponential Moving Averages Gain"
			fr = "EMA %||Gain Moyen Mobile Exponentiel"
		}
		{
			hash = "87f5b3edcb7ec9a8"
			en = "EMA 50d||Exponential Moving Averages (50 days)"
			fr = "EMA 50j||Moyenne Mobile Exponentielle (50 jours)"
		}
		{
			hash = "e90b8adaa3fb5fdb"
			en = "EMA 200d||Exponential Moving Averages (200 days)"
			fr = "EMA 200j||Moyenne Mobile Exponentielle (200 jours)"
		}
		{
			hash = "8972880488dbb121"
			en = " L. 250d||Low 250 days"
			fr = " B. 250j||Bas 250 jours"
		}
		{
			hash = "e61711275abe5c7b"
			en = " H. 250d||High 250 days"
			fr = " H. 250j||Haut 250 jours"
		}
		{
			hash = "8035b0038ab58f57"
			en = "V. 14d||Average Volume 14 days"
			fr = "V. 14j||Volume Moyen 14 jours"
		}
		{
			hash = "c8818d4f612eed65"
			en = "V. 50d||Average Volume 50 days"
			fr = "V. 50j||Volume Moyen 50 jours"
		}
		{
			hash = "b3efc2c3a48f2e6c"
			en = "V. 200d||Average Volume 200 days"
			fr = "V. 200j||Volume Moyen 200 jours"
		}
		{
			hash = "307756bfc093d7fd"
			en = "No capitalization"
			fr = "Aucune capitalisation"
		}
		{
			hash = "b3b839ec8afbfef0"
			en = "No Volume"
			fr = "Aucun Volume"
		}
		{
			hash = "664162ce674b3d7a"
			en = "No Beta"
			fr = "Aucun Beta"
		}
		{
			hash = "37d6fef203e61953"
			en = "       %d symbols"
			fr = "      %d symboles"
		}
		{
			hash = "86e461e5f603e100"
			en = "Average capitalization movement since 14 days\n%.*s"
			fr = "Mouvement moyen de la capitalisation depuis 14 jours\n%.*s"
		}
		{
			hash = "ba81ea76cd5c7663"
			en = "Description"
			fr = "Description"
		}
		{
			hash = "b82c1ee3ea89a7d1"
			en = "Expression"
			fr = "Expression"
		}
		{
			hash = "4a0c0544c588468"
			en = "Status"
			fr = "Statut"
		}
		{
			hash = "980fc4e929c2b225"
			en = "Alerts"
			fr = "Alertes"
		}
		{
			hash = "6a5d47f08263806d"
			en = "%.4g seconds"
			fr = "%.4g secondes"
		}
		{
			hash = "86922f631b9c8cbd"
			en = "Delete the alert `%s`"
			fr = "Supprimer l'alerte `%s`"
		}
		{
			hash = "1d76dfa5ed01e000"
			en = "Number of seconds to wait before re-evaluating the expression condition."
			fr = "Nombre de secondes \xc3\xa0 attendre avant de r\xc3\xa9\xc3\xa9valuer la condition de l'expression."
		}
		{
			hash = "8f833bee11a29a55"
			en = "Triggered"
			fr = "D\xc3\xa9clench\xc3\xa9"
		}
		{
			hash = "b9d4558729866e1"
			en = "Last time the expression was evaluated"
			fr = "Derni\xc3\xa8re fois que l'expression a \xc3\xa9t\xc3\xa9 \xc3\xa9valu\xc3\xa9e"
		}
		{
			hash = "cdfd53095f146d61"
			en = "This alert was triggered at the time shown above."
			fr = "Cette alerte a \xc3\xa9t\xc3\xa9 d\xc3\xa9clench\xc3\xa9e au moment indiqu\xc3\xa9 ci-dessus."
		}
		{
			hash = "80f38af5df80785d"
			en = "Reset the alert"
			fr = "R\xc3\xa9initialiser l'alerte"
		}
		{
			hash = "f1037361bcfed23a"
			en = "Discarded?"
			fr = "Balay\xc3\xa9e ?"
		}
		{
			hash = "c22bb6c30fc026c8"
			en = "Show Memory Usages"
			fr = "Afficher l'Utilisation de la M\xc3\xa9moire"
		}
		{
			hash = "640278d8a55fbf98"
			en = "Show notifications"
			fr = "Afficher les notifications"
		}
		{
			hash = "4893a86b3f491236"
			en = "Discard all"
			fr = "Tout balayer"
		}
		{
			hash = "a95ab0232a7f1fb9"
			en = "Open Web Site \xee\xa2\x9e"
			fr = "Ouvrir le Site Web \xee\xa2\x9e"
		}
		{
			hash = "500c22d8efcc00ed"
			en = "Load Pattern"
			fr = "Charger le Mod\xc3\xa8le"
		}
		{
			hash = "cc51d3163285e8a6"
			en = "Price Alerts"
			fr = "Alertes de Prix"
		}
		{
			hash = "34dc0724077c30f5"
			en = "Add ask price alert"
			fr = "Ajouter une alerte de prix de vente"
		}
		{
			hash = "434c9e58b4a0763d"
			en = "Add bid price alert"
			fr = "Ajouter une alerte de prix d'achat"
		}
		{
			hash = "5bfe65863d87ef8"
			en = "   Day \xee\x88\xa7||\xee\x88\xa7 Day Gain. "
			fr = "  Jour \xee\x88\xa7||\xee\x88\xa7 Gain du Jour. "
		}
		{
			hash = "2985e72a696085f2"
			en = "%s %.*s price reached %.2lf $"
			fr = "%s %.*s prix atteint %.2lf $"
		}
		{
			hash = "107fc87e4a7872a4"
			en = "%s%s %.0lf %s ago"
			fr = "%s%s %.0lf %s plus t\xc3\xb4t"
		}
		{
			hash = "fc7e155741baccdf"
			en = "[%s] %s %.0lf %s ago"
			fr = "[%s] %s %.0lf %s plus t\xc3\xb4t"
		}
		{
			hash = "db7f29cfe3fa3b66"
			en = "About - %s##8"
			fr = "A propos - %s##8"
		}
		{
			hash = "6a525d4314aa4b1f"
			en = "Wallet - Finance 300K"
			fr = "Portefeuille - Finance 300K"
		}
		{
			hash = "abfb736e230e26cc"
			en = "Version %s %.*s (%s)"
			fr = "Version %s %.*s (%s)"
		}
		{
			hash = "720a1625a590e4cd"
			en = "Build %s"
			fr = "Build %s"
		}
		{
			hash = "69b093d6f69dc568"
			en = "Commit %s"
			fr = "Commit %s"
		}
		{
			hash = "3957ecf9afa94c56"
			en = "Renderer %s"
			fr = "Renderer %s"
		}
		{
			hash = "20912f655c126b6b"
			en = "Frequency"
			fr = "Fr\xc3\xa9quence"
		}
		{
			hash = "8484d68d10b0d409"
			en = "Frequency||Frequency in seconds"
			fr = "Fr\xc3\xa9quence||Fr\xc3\xa9quence en secondes"
		}
		{
			hash = "51ed523ec4dab681"
			en = " Add a price alert of %.*s for %.*s "
			fr = " Ajouter une alerte de prix de %.*s pour %.*s "
		}
		{
			hash = "27401988236d16f6"
			en = "\xef\xa3\xbf Wallet "
			fr = "\xef\xa3\xbf Portefeuille "
		}
		{
			hash = "5c747c30cd981112"
			en = "\xef\xa3\xbf Wallet"
			fr = "\xef\xa3\xbf Portefeuille"
		}
		{
			hash = "fe21759d747e1784"
			en = "Add bought price alert"
			fr = "Ajouter une alerte au prix d'achat moyen"
		}
		{
			hash = "4e35f7a6e9e3f7b8"
			en = "Transactions"
			fr = "Transactions"
		}
		{
			hash = "84863dc914a6c6f7"
			en = "Value"
			fr = "Valeur"
		}
		{
			hash = "c21c3447435c7ba9"
			en = "Funds"
			fr = "Fonds"
		}
		{
			hash = "8d0c4957cffaef8d"
			en = "Broker"
			fr = "Courtier"
		}
		{
			hash = "df70eea02f487ce8"
			en = "%s Transactions"
			fr = "Transactions %s"
		}
		{
			hash = "f239149c97fa8256"
			en = "Add currency"
			fr = "Nouv. devise"
		}
		{
			hash = "4ce3491c214c6d9c"
			en = "About"
			fr = "A propos"
		}
		{
			hash = "ddd7f5b631f37a03"
			en = "Open AI API Key"
			fr = "Cl\xc3\xa9 API Open AI"
		}
		{
			hash = "ca6b7cb5e9f9ed67"
			en = "Open AI Organization"
			fr = "Organisation Open AI"
		}
		{
			hash = "3a88dfde49983d9f"
			en = "\xee\xa9\x8a OpenAI"
			fr = "\xee\xa9\x8a OpenAI"
		}
		{
			hash = "b9803a04fae7adfe"
			en = "Models"
			fr = "Mod\xc3\xa8les"
		}
		{
			hash = "3835ddf17cd10439"
			en = "None"
			fr = "Aucun"
		}
		{
			hash = "795326e022cf76f6"
			en = "(Fine-tuning)"
			fr = "(Entra\xc3\xaenement)"
		}
		{
			hash = "8b9f5e3df5f7e92e"
			en = "Generate OpenAI Summary Prompt"
			fr = "G\xc3\xa9n\xc3\xa9rer le prompt de r\xc3\xa9sum\xc3\xa9 OpenAI"
		}
		{
			hash = "2b1f18da1ee6b8a0"
			en = "Here's a company description, sector and industry:"
			fr = "Voici une description de l'entreprise, son secteur et son industrie:"
		}
		{
			hash = "6212b7a16ff92c26"
			en = "> Sector: "
			fr = "> Secteur:"
		}
		{
			hash = "bb138d6445a29f8d"
			en = "> Industry: "
			fr = "> Industrie:"
		}
		{
			hash = "3e722140ae257b06"
			en = "> "
			fr = "> "
		}
		{
			hash = "6b1449cb0395e24e"
			en = "Please provide guidance from the company highlights, valuation and technical data below using these instructions:\n"
			fr = "Veuillez fournir des indications sur les points forts de l'entreprise, la valorisation et les donn\xc3\xa9es techniques ci-dessous en utilisant ces instructions:\n"
		}
		{
			hash = "b5a1481ca47e73ea"
			en = "- explain if the financial results in the last quarter are better than the previous one,\n"
			fr = "- expliquer si les r\xc3\xa9sultats financiers du dernier trimestre sont meilleurs que le pr\xc3\xa9c\xc3\xa9dent,\n"
		}
		{
			hash = "9d03cf25a746a009"
			en = "- compare these results to other companies in the same sector and industry and provide comparisons,\n"
			fr = "- comparer ces r\xc3\xa9sultats \xc3\xa0 d'autres entreprises du m\xc3\xaame secteur et de la m\xc3\xaame industrie et fournir des comparaisons,\n"
		}
		{
			hash = "b2f025cafd48bec8"
			en = "- raise any data point that could be of a concern for an investor,\n"
			fr = "- soulever tout point de donn\xc3\xa9e qui pourrait \xc3\xaatre une inqui\xc3\xa9tude pour un investisseur,\n"
		}
		{
			hash = "173efbe4daa8a739"
			en = "- provide any prediction if possible or link to recent news or event affecting the stock price,\n"
			fr = "- fournir toute pr\xc3\xa9diction si possible ou lier \xc3\xa0 des nouvelles ou \xc3\xa9v\xc3\xa9nements r\xc3\xa9cents affectant le prix de l'action,\n"
		}
		{
			hash = "82c716b25495a241"
			en = "- and popularize as much as possible to reflecting the investor sentiment against that company."
			fr = "- et vugarilez autant que possible pour refl\xc3\xa9ter l'opinion des investisseurs contre cette entreprise."
		}
		{
			hash = "b625bfd5767cd39"
			en = "## Highlights"
			fr = "## Points forts"
		}
		{
			hash = "ba9d97f89218f374"
			en = "## Technicals"
			fr = "## Techniques"
		}
		{
			hash = "6a3cbcc744641969"
			en = "## Financials results of last two quarters"
			fr = "## R\xc3\xa9sultats financiers des deux derniers trimestres"
		}
		{
			hash = "d9835b98779c0fc3"
			en = "Sentiment"
			fr = "Sentiment"
		}
		{
			hash = "e241e7028ac9410b"
			en = "Loading..."
			fr = "Chargement..."
		}
		{
			hash = "dd9178d1ec3bbb8a"
			en = "Analysis (AI)"
			fr = "Analyse (IA)"
		}
		{
			hash = "e306cb4b8031b089"
			en = "Options..."
			fr = "Options..."
		}
		{
			hash = "17ab3ff3f8635567"
			en = "Temperature"
			fr = "Temp\xc3\xa9rature"
		}
		{
			hash = "1e4066292881ae1a"
			en = "Top P"
			fr = "Top P"
		}
		{
			hash = "447bd400b4b3b512"
			en = "Max Tokens"
			fr = "Nombre de jetons max"
		}
		{
			hash = "a4dbbe178169a937"
			en = "Presence Penalty"
			fr = "P\xc3\xa9nalit\xc3\xa9 de pr\xc3\xa9sence"
		}
		{
			hash = "45affe2d5900ba5c"
			en = "Frequency Penalty"
			fr = "Fr\xc3\xa9quence de p\xc3\xa9nalit\xc3\xa9"
		}
		{
			hash = "4a28748d203b6495"
			en = "Best Of"
			fr = "Meilleur de"
		}
		{
			hash = "16c9bb68d3b09f4e"
			en = "Generate"
			fr = "G\xc3\xa9n\xc3\xa9rer"
		}
		{
			hash = "4f38751ba0335a3d"
			en = "Create New"
			fr = "Nouveau"
		}
		{
			hash = "f427818aca531657"
			en = "No search query"
			fr = "Aucune requ\xc3\xaate de recherche"
		}
		{
			hash = "98ae3fc0c40c3c66"
			en = "Diversity"
			fr = "Diversit\xc3\xa9"
		}
		{
			hash = "1510d59bbb559ab7"
			en = "Opportunity"
			fr = "Opportunit\xc3\xa9"
		}
		{
			hash = "9cd14477983fa96a"
			en = "Openness"
			fr = "Ouverture"
		}
		{
			hash = "df71f346a124cdcf"
			en = "Variety"
			fr = "Vari\xc3\xa9t\xc3\xa9"
		}
		{
			hash = "8c3de2a2cd1d291c"
			en = "Verbosity"
			fr = "Verbosit\xc3\xa9"
		}
		{
			hash = "d29906619437bd64"
			en = "Possibilities"
			fr = "Possibilit\xc3\xa9s"
		}
		{
			hash = "be5f689afefc298"
			en = " Number of different completions to try. \n The more you produce, the more it cost in term generated tokens, so watch out! "
			fr = " Nombre de compl\xc3\xa9tions diff\xc3\xa9rentes \xc3\xa0 essayer. \n Plus vous en produisez, plus cela co\xc3\xbbte en jetons g\xc3\xa9n\xc3\xa9r\xc3\xa9s, donc faites attention! "
		}
		{
			hash = "7b5cd604d87ab5c4"
			en = "## Additional notes and comments to consider in the stock evaluation\n"
			fr = "## Notes et commentaires suppl\xc3\xa9mentaires \xc3\xa0 prendre en compte dans l'\xc3\xa9valuation de l'action\n"
		}
		{
			hash = "83b57369eb75a030"
			en = "News %.*s"
			fr = "Actualit\xc3\xa9s %.*s"
		}
		{
			hash = "f98cb87abe8d3563"
			en = "more..."
			fr = "plus..."
		}
		{
			hash = "1d585cf42cdaa5f3"
			en = "Resume the following article %.*s and share any sentiment an investor could have regarding this event.\n\n---\n"
			fr = "R\xc3\xa9sume l'article suivant %.*s et partage tout sentiment qu'un investisseur pourrait avoir \xc3\xa0 propos de cet \xc3\xa9v\xc3\xa9nement.\n\n---\n"
		}
		{
			hash = "6813ecd1dece3ddb"
			en = "Please wait, reading the news for you..."
			fr = "Veuillez patienter, je lis les actualit\xc3\xa9s pour vous..."
		}
		{
			hash = "6e1017f2ddc2921f"
			en = "Summarize for me..."
			fr = "R\xc3\xa9sume pour moi..."
		}
		{
			hash = "6a64b33488f91264"
			en = "Resume the following article %.*s ; explain why it is related to %.*s and share any sentiment regarding the price change of %.3g%% an investor could have regarding this event.\n\n---\n"
			fr = "R\xc3\xa9sume l'article suivant %.*s ; explique pourquoi il est li\xc3\xa9 \xc3\xa0 %.*s et partage tout sentiment qu'un investisseur pourrait avoir \xc3\xa0 propos de cet \xc3\xa9v\xc3\xa9nement et le prix du stock qui a fluctu\xc3\xa9 de %.3g%%.\n\n---\n"
		}
		{
			hash = "459ecfaa7dec3408"
			en = "Summarize news URL for me..."
			fr = "R\xc3\xa9sume les actualit\xc3\xa9s pour moi..."
		}
		{
			hash = "19f7ad81dc22d932"
			en = "Enter the URL of news to summarize for you..."
			fr = "Entrez l'URL des actualit\xc3\xa9s \xc3\xa0 r\xc3\xa9sumer pour vous..."
		}
		{
			hash = "925e5e369715af3d"
			en = "Summarize"
			fr = "R\xc3\xa9sumer"
		}
		{
			hash = "89682582a7c80b55"
			en = "Google API Key"
			fr = "Cl\xc3\xa9 API Google"
		}
		{
			hash = "43d9d04ea4694266"
			en = "Please provide guidance from the company data below using these instructions:\n"
			fr = "Veuillez fournir des informations sur les donn\xc3\xa9es de l'entreprise ci-dessous en utilisant ces instructions:\n"
		}
		{
			hash = "d5532528a082d407"
			en = "- state if this company could part of a paradigm market shift,\n"
			fr = "- indiquez si cette entreprise pourrait faire partie d'un changement de paradigme du march\xc3\xa9,\n"
		}
		{
			hash = "ac285848835c4f18"
			en = "\xee\x97\x8d Close"
			fr = "\xee\x97\x8d Fermer"
		}
		{
			hash = "f16b6da88f2d5bf6"
			en = "Filter symbols..."
			fr = "Filtrer les symboles..."
		}
		{
			hash = "2df6ee4c465aa6d9"
			en = "%5d symbols"
			fr = "%5d symboles"
		}
		{
			hash = "e4ac316984c1505a"
			en = "Search stock exchange to index"
			fr = "March\xc3\xa9s boursiers \xc3\xa0 indexer"
		}
		{
			hash = "c24a9b29c17fab15"
			en = " Y./Y. %.2lf %% (%.0lf years) "
			fr = " Y./Y. %.2lf %% (%.0lf ans) "
		}
		{
			hash = "f79bbb3a0b19618f"
			en = "\xee\x99\x81 Show Titles With No Transaction"
			fr = "\xee\x99\x81 Afficher les titres sans transaction"
		}
		{
			hash = "c31995e558728cd3"
			en = "Changing that setting requires restarting the application."
			fr = "Changer ce param\xc3\xa8tre requiert de red\xc3\xa9marrer l'application."
		}
		{
			hash = "bbf704cab74d5320"
			en = "{0} Transactions"
			fr = "Transactions {0}"
		}
		{
			hash = "add16f40a8854b83"
			en = " Add a price alert of {0:currency} for {1:symbol} "
			fr = " Ajouter une alerte de prix de {0:currency} pour {1:symbol} "
		}
		{
			hash = "a1ace1b624238f45"
			en = "Show all records"
			fr = "Afficher tous les enregistrements"
		}
		{
			hash = "3e609c602478355a"
			en = "Changing that setting will restart the indexing process but if will not delete already indexed stock from removed exchanges. Indexing a new stock exchange can take between 1 to 3 hours."
			fr = "Changer ce param\xc3\xa8tre red\xc3\xa9marrera le processus d'indexation mais ne supprimera pas les titres d\xc3\xa9j\xc3\xa0 index\xc3\xa9s des march\xc3\xa9s boursiers supprim\xc3\xa9s. L'indexation d'un nouveau march\xc3\xa9 boursier peut prendre entre 1 et 3 heures."
		}
		{
			hash = "27c76e01e90f64de"
			en = "No results for %s"
			fr = "Aucun r\xc3\xa9sultat pour %s"
		}
		{
			hash = "b2c881cf59ec0a7c"
			en = "gained"
			fr = "gagn\xc3\xa9"
		}
		{
			hash = "e7f5fc3ffdc5c13"
			en = "lost"
			fr = "perdu"
		}
		{
			hash = "728d100e99ae013c"
			en = "ago"
			fr = "depuis"
		}
		{
			hash = "63dff7df4d269339"
			en = "year"
			fr = "ann\xc3\xa9e"
		}
		{
			hash = "e6347f48be4d176a"
			en = "days"
			fr = "jours"
		}
		{
			hash = "7f5436f808f6244f"
			en = "week"
			fr = "semaine"
		}
		{
			hash = "6edb9fc978c2949"
			en = "weeks"
			fr = "semaines"
		}
		{
			hash = "f43264d7a6f0f237"
			en = "month"
			fr = "mois"
		}
		{
			hash = "1786b723766e2dcb"
			en = "months"
			fr = "mois"
		}
		{
			hash = "b553427889c4a99c"
			en = "{0,round} {1,translate:unit} {2,translate:ago}"
			fr = "il y a {0,round} {1,translate:unit}"
		}
		{
			hash = "efa8d20efe8998ab"
			en = "years"
			fr = "ann\xc3\xa9es"
		}
		{
			hash = "e30845f8fb711593"
			en = "\xee\xa3\xa5 gained"
			fr = "\xee\xa3\xa5 gagn\xc3\xa9"
		}
		{
			hash = "b0a7a474d0b1c7c0"
			en = "\xee\xa3\xa3 lost"
			fr = "\xee\xa3\xa3 perdu"
		}
		{
			hash = "ba935660802261a4"
			en = "If you would have invested {0,currency:10k} in {1:date} ({1:since}) you would of {3,translate:gain} {2:currency}"
			fr = "Si vous aviez investi {0,currency:10k} en {1:date} ({1:since}) vous auriez {3,translate:gain} {2:currency} depuis"
		}
		{
			hash = "c89d036ff171ed01"
			en = "If you would've invested {0,currency:10k} {1} days before {2:date} and sold on that day you would of {3,translate:gain} {4:currency}"
			fr = "Si vous aviez investi {0,currency:10k} {1} jours avant le {2:date} et vendu ce jour-l\xc3\xa0 vous auriez {3,translate:gain} {4:currency}"
		}
		{
			hash = "1280527451e7f85d"
			en = "EOD API Service URL"
			fr = "URL du service EOD API"
		}
		{
			hash = "292f5e6df687a8fb"
			en = "Connected through %s"
			fr = "Connect\xc3\xa9 via %s"
		}
		{
			hash = "48deb88dc1038b3a"
			en = "%s\n\nConnected through %s"
			fr = "%s\n\nConnect\xc3\xa9 via %s"
		}
		{
			hash = "7dd5e7cabf51dec7"
			en = "\xee\x94\xa5 Alerts"
			fr = "\xee\x94\xa5 Alertes"
		}
		{
			hash = "78fc1717688c95f8"
			en = "Created"
			fr = "Date de cr\xc3\xa9ation"
		}
		{
			hash = "5dad570b622774e7"
			en = "Add bid price alert (Low: {0, currency})"
			fr = "Ajouter une alerte de prix d'achat (Bas: {0, currency})"
		}
		{
			hash = "98ccc914980194e3"
			en = "Add bid price alert (High: {0, currency})"
			fr = "Ajouter une alerte de prix d'achat (Haut: {0, currency})"
		}
		{
			hash = "93116b625ecf1d40"
			en = "Price trends are positive."
			fr = "Les tendances de prix sont positives."
		}
		{
			hash = "53c1c8e8c078a0e4"
			en = "Company fundamentals and diversification are considered"
			fr = "Fondamentaux de l'entreprise et diversification sont consid\xc3\xa9r\xc3\xa9s"
		}
		{
			hash = "f9b79dc49aeac70c"
			en = "Recent events are positive."
			fr = "Les derniers \xc3\xa9v\xc3\xa8nements sont positifs."
		}
		{
			hash = "b4f380a153da5d49"
			en = "Financial performance"
			fr = "Performance financi\xc3\xa8re"
		}
		{
			hash = "8c9e40065f3cb650"
			en = "Stock liquidity"
			fr = "Liquidit\xc3\xa9 de l'action"
		}
		{
			hash = "69a87c3705e18a3b"
			en = "Stock volatility"
			fr = "Volatilit\xc3\xa9 de l'action"
		}
		{
			hash = "75a927db93916caa"
			en = "Target limits are interesting"
			fr = "Les limites de cible sont int\xc3\xa9ressantes"
		}
		{
			hash = "a0552fc5df318b08"
			en = "Company perspectives are positive. (MAX >= 25%)"
			fr = "Perspectives de l'entreprise sont positives. (MAX >= 25%)"
		}
		{
			hash = "175c1141dd6e8702"
			en = "It's important to examine the price trend of the company to determine if it's growing or declining. \n\nPrice trends such as 50-day moving average, 200-day moving average, and 52-week high can help evaluate a company's financial performance.\n\nMarket trends can impact the stock price. Investors should monitor market trends to determine if the company is likely to outperform or under perform the market as a whole.\n \xee\xa0\xb4 Check the Trend graphic\n \xee\xa0\xb4 Check the Market Trend (EMA, SMA, WMA, etc.)\n"
			fr = "Il est important d'examiner la tendance des prix de l'entreprise pour d\xc3\xa9terminer s'il est en croissance ou en d\xc3\xa9clin. \n\nLes tendances de prix telles que la moyenne mobile de 50 jours, la moyenne mobile de 200 jours et le 52e plus haut peuvent aider \xc3\xa9valuer la performance financi\xc3\xa8re d'une entreprise.\n\nLes tendances du march\xc3\xa9 peuvent impacter le prix de l'action. Les investisseurs doivent surveiller les tendances du march\xc3\xa9 pour d\xc3\xa9terminer si l'entreprise est susceptible de d\xc3\xa9passer ou de sous-performer le march\xc3\xa9 dans son ensemble.\n \xee\xa0\xb4 V\xc3\xa9rifier le graphique de tendance\n \xee\xa0\xb4 V\xc3\xa9rifier la tendance du march\xc3\xa9 (EMA, SMA, WMA, etc.)\n"
		}
		{
			hash = "2b732a16056f6650"
			en = "It's important to understand the company's fundamentals, including its business model, competition, and future prospects. If the company has a competitive advantage and positive future prospects, it can be a good sign for investors.\n\nInvestors should be aware of the importance of diversifying their investment portfolio. It's recommended not to invest all funds in one stock but to diversify the portfolio by investing in different companies and industries.\n \xee\xa0\xb4 Check the company website\n \xee\xa0\xb4 Check the company's annual report\n"
			fr = "Il est important de comprendre les fondamentaux de l'entreprise, y compris son mod\xc3\xa8le d'affaires, sa concurrence et ses perspectives futures. Si l'entreprise a un avantage concurrentiel et des perspectives futures positives, cela peut \xc3\xaatre un bon signe pour les investisseurs.\n\nLes investisseurs doivent \xc3\xaatre conscients de l'importance de diversifier leur portefeuille d'investissement. Il est recommand\xc3\xa9 de ne pas investir tous les fonds dans une seule action mais de diversifier le portefeuille en investissant dans diff\xc3\xa9rentes entreprises et industries.\n \xee\xa0\xb4 V\xc3\xa9rifier le site web de l'entreprise\n \xee\xa0\xb4 V\xc3\xa9rifier le rapport annuel de l'entreprise\n"
		}
		{
			hash = "4a445eaad10b9668"
			en = "It's important to monitor recent events related to the company, such as financial results announcements, management changes, and product developments. These events can impact the stock price.\n \xee\xa0\xb4 Check the company's news\n \xee\xa0\xb4 Check the company's social media\n \xee\xa0\xb4 Check the Activity graphic\n"
			fr = "Il est important de surveiller les derniers \xc3\xa9v\xc3\xa8nements li\xc3\xa9s \xc3\xa0 l'entreprise, tels que les annonces de r\xc3\xa9sultats financiers, les changements de direction et les d\xc3\xa9veloppements de produits. Ces \xc3\xa9v\xc3\xa8nements peuvent impacter le prix de l'action.\n \xee\xa0\xb4 V\xc3\xa9rifier les nouvelles de l'entreprise\n \xee\xa0\xb4 V\xc3\xa9rifier les r\xc3\xa9seaux sociaux de l'entreprise\n \xee\xa0\xb4 V\xc3\xa9rifier le graphique d'activit\xc3\xa9\n"
		}
		{
			hash = "7252e43a040bef70"
			en = "It's important to examine the financial performance of the company over the last few quarters to determine if it's growing or declining. Financial ratios such as price-to-earnings ratio, price-to-book ratio, and dividend yield ratio can help evaluate a company's financial performance.\n \xee\xa0\xb4 Check the Financials charts\n \xee\xa0\xb4 Check the company's financial ratios\n \xee\xa0\xb4 Check the company's financial statements\n"
			fr = "Il est important d'examiner les performances financi\xc3\xa8res de l'entreprise au cours des derniers trimestres pour d\xc3\xa9terminer s'il est en croissance ou en d\xc3\xa9clin. Les ratios financiers tels que le ratio cours-b\xc3\xa9n\xc3\xa9fice, le ratio cours-livre et le ratio rendement du dividende peuvent aider \xc3\xa9valuer la performance financi\xc3\xa8re d'une entreprise.\n \xee\xa0\xb4 V\xc3\xa9rifier les graphiques financiers\n \xee\xa0\xb4 V\xc3\xa9rifier les ratios financiers de l'entreprise\n \xee\xa0\xb4 V\xc3\xa9rifier les d\xc3\xa9clarations financi\xc3\xa8res de l'entreprise\n"
		}
		{
			hash = "15ee369d6d9961c4"
			en = "It's important to choose a stock that is sufficiently liquid so that the investor can buy and sell quickly and easily without suffering significant losses due to lack of liquidity.\n \xee\xa0\xb4 Check the daily transaction volume.\n \xee\xa0\xb4 Check the company capitalization.\n \xee\xa0\xb4 Check the company's market share\n"
			fr = "Il est important de choisir une action suffisamment liquide pour que l'investisseur puisse acheter et vendre rapidement et facilement sans subir de pertes importantes en raison du manque de liquidit\xc3\xa9.\n \xee\xa0\xb4 V\xc3\xa9rifier le volume de transactions journalier.\n \xee\xa0\xb4 V\xc3\xa9rifier la capitalisation de l'entreprise.\n \xee\xa0\xb4 V\xc3\xa9rifier la part de march\xc3\xa9 de l'entreprise\n"
		}
		{
			hash = "3f19279904c14006"
			en = "Investors should be aware of the stock's volatility, or the extent to which the stock price fluctuates. More volatile stocks may offer higher potential gains but also carry higher risk.\n \xee\xa0\xb4 Beta is higher or equal to 90%.\n \xee\xa0\xb4 Flex difference is higher than 6%.\n \xee\xa0\xb4 Sell limit is higher or equal to 3%.\n"
			fr = "Les investisseurs doivent \xc3\xaatre conscients de la volatilit\xc3\xa9 de l'action, c'est-\xc3\xa0-dire de l'\xc3\xa9tendue \xc3\xa0 laquelle le prix de l'action fluctue. Les actions plus volatiles peuvent offrir des gains potentiels plus \xc3\xa9lev\xc3\xa9s, mais elles comportent \xc3\xa9galement un risque plus \xc3\xa9lev\xc3\xa9.\n \xee\xa0\xb4 Le beta est sup\xc3\xa9rieur ou \xc3\xa9gal \xc3\xa0 90%.\n \xee\xa0\xb4 La diff\xc3\xa9rence de flex est sup\xc3\xa9rieure \xc3\xa0 6%.\n \xee\xa0\xb4 Le plafond de vente est sup\xc3\xa9rieur ou \xc3\xa9gal \xc3\xa0 3%.\n"
		}
		{
			hash = "dc188617c607d2f"
			en = "Analyst opinions can provide an indication of the stock's future direction. Investors may consider analyst opinions to get an idea of the company's prospects.\n \xee\xa0\xb4 Check the Wall Street target\n \xee\xa0\xb4 Check the year low and year high\n"
			fr = "Les opinions des analystes peuvent fournir une indication de la direction future de l'action. Les investisseurs peuvent prendre en consid\xc3\xa9ration les opinions des analystes pour avoir une id\xc3\xa9e des perspectives de l'entreprise.\n \xee\xa0\xb4 V\xc3\xa9rifier la cible de Wall Street\n \xee\xa0\xb4 V\xc3\xa9rifier le plus bas et le plus haut de l'ann\xc3\xa9e\n"
		}
		{
			hash = "3752c38f4ccd8309"
			en = "It's important to compare the company with its peers to determine if it's growing or declining. Also take a close look to the company's financial performance and future prospects year after year.\n\xee\xa0\xb4 Look for green value!\n\xee\xa0\xb4 Is company dividend yield high?\n"
			fr = "Il est important de comparer l'entreprise avec ses concurrents pour d\xc3\xa9terminer s'il est en croissance ou en d\xc3\xa9clin. Regardez \xc3\xa9galement de pr\xc3\xa8s la performance financi\xc3\xa8re de l'entreprise et ses perspectives de l'ann\xc3\xa9e prochaine.\n\xee\xa0\xb4 Cherchez la valeur verte!\n\xee\xa0\xb4 Le rendement du dividende de l'entreprise est-il \xc3\xa9lev\xc3\xa9?\n"
		}
		{
			hash = "9468b8725848f001"
			en = "Market Cap"
			fr = "Capitalisation"
		}
		{
			hash = "a0e9c9f3d4f991eb"
			en = "Current volume is %.2lf %% of the average volume over the last 3 months"
			fr = "Le volume actuel est de %.2lf %% du volume moyen sur les 3 derniers mois"
		}
		{
			hash = "238e690afc6e4ef2"
			en = "Today's volume is %.2lf %% of the average volume over the last 3 months (%.*s/%.*s)"
			fr = "Le volume d'aujourd'hui est de %.2lf %% du volume moyen sur les 3 derniers mois (%.*s/%.*s)"
		}
		{
			hash = "b119fb860a2f5930"
			en = "Y/Y"
			fr = "Y/Y"
		}
		{
			hash = "f1dd235cb979adc0"
			en = "units"
			fr = "unit\xc3\xa9s"
		}
		{
			hash = "a0835b687fb8759d"
			en = "units:"
			fr = "unit\xc3\xa9s:"
		}
		{
			hash = "eb2cffc14e2b519f"
			en = "No financial sheets to display"
			fr = "Aucune feuille financi\xc3\xa8re \xc3\xa0 afficher"
		}
		{
			hash = "fda31757cf88e0af"
			en = "Funds {0,currency}"
			fr = "Fonds {0,currency}"
		}
		{
			hash = "b27c30d25da85728"
			en = "{0,currency}"
			fr = "{0,currency}"
		}
		{
			hash = "8825d774e10cc4fa"
			en = "Create Report##1"
			fr = "Cr\xc3\xa9er un rapport##1"
		}
		{
			hash = "11ecbfd243830613"
			en = "Copyright (C) 2022-2023 - wallet.wiimag.com - All rights reserved"
			fr = "Copyright (C) 2022-2023 - wallet.wiimag.com - Tous droits r\xc3\xa9serv\xc3\xa9s"
		}
		{
			hash = "e1b419bf51ff80b3"
			en = " %s Price: %.2lf $ (%d) "
			fr = " %s Prix: %.2lf $ (%d) "
		}
		{
			hash = "13796fd50b31d911"
			en = " %s Value: %.2lf $ "
			fr = " %s Valeur: %.2lf $ "
		}
		{
			hash = "db5fae4b427ec53b"
			en = " Gain Value : %.2lf $ "
			fr = " Gain : %.2lf $ "
		}
		{
			hash = "b6e30125654c5e44"
			en = " Worth Value (%d x %.2lf $): %.2lf $ "
			fr = " Valeur (%d x %.2lf $): %.2lf $ "
		}
		{
			hash = "3efbf79b8c43d0a8"
			en = " Lost Value : %.2lf $ "
			fr = " Perte : %.2lf $ "
<<<<<<< HEAD
=======
		}
		{
			hash = "4854b1462f676829"
			en = "Random"
			fr = "Al\xc3\xa9atoire"
>>>>>>> b0902d58
		}
	]
}<|MERGE_RESOLUTION|>--- conflicted
+++ resolved
@@ -2209,14 +2209,11 @@
 			hash = "3efbf79b8c43d0a8"
 			en = " Lost Value : %.2lf $ "
 			fr = " Perte : %.2lf $ "
-<<<<<<< HEAD
-=======
 		}
 		{
 			hash = "4854b1462f676829"
 			en = "Random"
 			fr = "Al\xc3\xa9atoire"
->>>>>>> b0902d58
 		}
 	]
 }