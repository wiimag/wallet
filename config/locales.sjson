--- conflicted
+++ resolved
@@ -2185,8 +2185,6 @@
 			en = "Copyright (C) 2022-2023 - wallet.wiimag.com - All rights reserved"
 			fr = "Copyright (C) 2022-2023 - wallet.wiimag.com - Tous droits r\xc3\xa9serv\xc3\xa9s"
 		}
-<<<<<<< HEAD
-=======
 		{
 			hash = "e1b419bf51ff80b3"
 			en = " %s Price: %.2lf $ (%d) "
@@ -2212,6 +2210,5 @@
 			en = " Lost Value : %.2lf $ "
 			fr = "@TODO"
 		}
->>>>>>> aafd13cd
 	]
 }