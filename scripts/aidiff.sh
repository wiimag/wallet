--- conflicted
+++ resolved
@@ -228,24 +228,15 @@
         continue
     fi
 
-<<<<<<< HEAD
+    # Replace \t with two spaces
+    DIFF=$(echo "$DIFF" | sed 's/\t/  /g')
+
     # Remove all lines starting with "diff --git"
     DIFF=$(echo "$DIFF" | sed '/^diff --git/d')
 
     # Remove all lines starting with "index"
     DIFF=$(echo "$DIFF" | sed '/^index/d')
 
-=======
-    # Replace \t with two spaces
-    DIFF=$(echo "$DIFF" | sed 's/\t/  /g')
-
-    # Remove all lines starting with "diff --git"
-    DIFF=$(echo "$DIFF" | sed '/^diff --git/d')
-
-    # Remove all lines starting with "index"
-    DIFF=$(echo "$DIFF" | sed '/^index/d')
-
->>>>>>> 709d6072
     # Remove all lines starting with +++
     DIFF=$(echo "$DIFF" | sed '/^+++/d')
 
