--- conflicted
+++ resolved
@@ -54,13 +54,8 @@
 #endif
 
 #define VERSION_MAJOR                   0
-<<<<<<< HEAD
 #define VERSION_MINOR                  14   // Latest feature: Add new backend server to proxy requests
-#define VERSION_PATCH                   2   // Latest patch/fix: Rename service to module
-=======
-#define VERSION_MINOR                  13   // Latest feature: Add service.exe to execute commands from the command line
 #define VERSION_PATCH                   3   // Latest patch/fix: Add creation date to alerts
->>>>>>> 709d6072
 #define VERSION_BUILD                   GIT_REVCOUNT
 
 #define PRODUCT_VERSION STRINGIZE(VERSION_MAJOR.VERSION_MINOR.VERSION_PATCH)
