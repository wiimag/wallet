--- conflicted
+++ resolved
@@ -179,11 +179,7 @@
 
 #
 # Define custom application build target
-<<<<<<< HEAD
 add_compile_options(-DBUILD_BACKEND=1)
-=======
-add_compile_options(-DBUILD_BACKEND=0)
->>>>>>> aafd13cd
 
 # Write the executable file to the build folder directly without any configuration sub folder
 if (MSVC)
